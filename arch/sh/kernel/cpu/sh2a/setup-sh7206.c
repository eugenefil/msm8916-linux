/*
 * SH7206 Setup
 *
 *  Copyright (C) 2006  Yoshinori Sato
 *  Copyright (C) 2009  Paul Mundt
 *
 * This file is subject to the terms and conditions of the GNU General Public
 * License.  See the file "COPYING" in the main directory of this archive
 * for more details.
 */
#include <linux/platform_device.h>
#include <linux/init.h>
#include <linux/serial.h>
#include <linux/serial_sci.h>
#include <linux/sh_timer.h>
#include <linux/io.h>

enum {
	UNUSED = 0,

	/* interrupt sources */
	IRQ0, IRQ1, IRQ2, IRQ3, IRQ4, IRQ5, IRQ6, IRQ7,
	PINT0, PINT1, PINT2, PINT3, PINT4, PINT5, PINT6, PINT7,
	ADC_ADI0, ADC_ADI1,

	DMAC0, DMAC1, DMAC2, DMAC3, DMAC4, DMAC5, DMAC6, DMAC7,

	MTU0_ABCD, MTU0_VEF, MTU1_AB, MTU1_VU, MTU2_AB, MTU2_VU,
	MTU3_ABCD, MTU4_ABCD, MTU5, POE2_12, MTU3S_ABCD, MTU4S_ABCD, MTU5S,
	IIC3,

	CMT0, CMT1, BSC, WDT,

	MTU2_TCI3V, MTU2_TCI4V, MTU2S_TCI3V, MTU2S_TCI4V,

	POE2_OEI3,

	SCIF0, SCIF1, SCIF2, SCIF3,

	/* interrupt groups */
	PINT,
};

static struct intc_vect vectors[] __initdata = {
	INTC_IRQ(IRQ0, 64), INTC_IRQ(IRQ1, 65),
	INTC_IRQ(IRQ2, 66), INTC_IRQ(IRQ3, 67),
	INTC_IRQ(IRQ4, 68), INTC_IRQ(IRQ5, 69),
	INTC_IRQ(IRQ6, 70), INTC_IRQ(IRQ7, 71),
	INTC_IRQ(PINT0, 80), INTC_IRQ(PINT1, 81),
	INTC_IRQ(PINT2, 82), INTC_IRQ(PINT3, 83),
	INTC_IRQ(PINT4, 84), INTC_IRQ(PINT5, 85),
	INTC_IRQ(PINT6, 86), INTC_IRQ(PINT7, 87),
	INTC_IRQ(ADC_ADI0, 92), INTC_IRQ(ADC_ADI1, 96),
	INTC_IRQ(DMAC0, 108), INTC_IRQ(DMAC0, 109),
	INTC_IRQ(DMAC1, 112), INTC_IRQ(DMAC1, 113),
	INTC_IRQ(DMAC2, 116), INTC_IRQ(DMAC2, 117),
	INTC_IRQ(DMAC3, 120), INTC_IRQ(DMAC3, 121),
	INTC_IRQ(DMAC4, 124), INTC_IRQ(DMAC4, 125),
	INTC_IRQ(DMAC5, 128), INTC_IRQ(DMAC5, 129),
	INTC_IRQ(DMAC6, 132), INTC_IRQ(DMAC6, 133),
	INTC_IRQ(DMAC7, 136), INTC_IRQ(DMAC7, 137),
	INTC_IRQ(CMT0, 140), INTC_IRQ(CMT1, 144),
	INTC_IRQ(BSC, 148), INTC_IRQ(WDT, 152),
	INTC_IRQ(MTU0_ABCD, 156), INTC_IRQ(MTU0_ABCD, 157),
	INTC_IRQ(MTU0_ABCD, 158), INTC_IRQ(MTU0_ABCD, 159),
	INTC_IRQ(MTU0_VEF, 160), INTC_IRQ(MTU0_VEF, 161),
	INTC_IRQ(MTU0_VEF, 162),
	INTC_IRQ(MTU1_AB, 164), INTC_IRQ(MTU1_AB, 165),
	INTC_IRQ(MTU1_VU, 168), INTC_IRQ(MTU1_VU, 169),
	INTC_IRQ(MTU2_AB, 172), INTC_IRQ(MTU2_AB, 173),
	INTC_IRQ(MTU2_VU, 176), INTC_IRQ(MTU2_VU, 177),
	INTC_IRQ(MTU3_ABCD, 180), INTC_IRQ(MTU3_ABCD, 181),
	INTC_IRQ(MTU3_ABCD, 182), INTC_IRQ(MTU3_ABCD, 183),
	INTC_IRQ(MTU2_TCI3V, 184),
	INTC_IRQ(MTU4_ABCD, 188), INTC_IRQ(MTU4_ABCD, 189),
	INTC_IRQ(MTU4_ABCD, 190), INTC_IRQ(MTU4_ABCD, 191),
	INTC_IRQ(MTU2_TCI4V, 192),
	INTC_IRQ(MTU5, 196), INTC_IRQ(MTU5, 197),
	INTC_IRQ(MTU5, 198),
	INTC_IRQ(POE2_12, 200), INTC_IRQ(POE2_12, 201),
	INTC_IRQ(MTU3S_ABCD, 204), INTC_IRQ(MTU3S_ABCD, 205),
	INTC_IRQ(MTU3S_ABCD, 206), INTC_IRQ(MTU3S_ABCD, 207),
	INTC_IRQ(MTU2S_TCI3V, 208),
	INTC_IRQ(MTU4S_ABCD, 212), INTC_IRQ(MTU4S_ABCD, 213),
	INTC_IRQ(MTU4S_ABCD, 214), INTC_IRQ(MTU4S_ABCD, 215),
	INTC_IRQ(MTU2S_TCI4V, 216),
	INTC_IRQ(MTU5S, 220), INTC_IRQ(MTU5S, 221),
	INTC_IRQ(MTU5S, 222),
	INTC_IRQ(POE2_OEI3, 224),
	INTC_IRQ(IIC3, 228), INTC_IRQ(IIC3, 229),
	INTC_IRQ(IIC3, 230), INTC_IRQ(IIC3, 231),
	INTC_IRQ(IIC3, 232),
	INTC_IRQ(SCIF0, 240), INTC_IRQ(SCIF0, 241),
	INTC_IRQ(SCIF0, 242), INTC_IRQ(SCIF0, 243),
	INTC_IRQ(SCIF1, 244), INTC_IRQ(SCIF1, 245),
	INTC_IRQ(SCIF1, 246), INTC_IRQ(SCIF1, 247),
	INTC_IRQ(SCIF2, 248), INTC_IRQ(SCIF2, 249),
	INTC_IRQ(SCIF2, 250), INTC_IRQ(SCIF2, 251),
	INTC_IRQ(SCIF3, 252), INTC_IRQ(SCIF3, 253),
	INTC_IRQ(SCIF3, 254), INTC_IRQ(SCIF3, 255),
};

static struct intc_group groups[] __initdata = {
	INTC_GROUP(PINT, PINT0, PINT1, PINT2, PINT3,
		   PINT4, PINT5, PINT6, PINT7),
};

static struct intc_prio_reg prio_registers[] __initdata = {
	{ 0xfffe0818, 0, 16, 4, /* IPR01 */ { IRQ0, IRQ1, IRQ2, IRQ3 } },
	{ 0xfffe081a, 0, 16, 4, /* IPR02 */ { IRQ4, IRQ5, IRQ6, IRQ7 } },
	{ 0xfffe0820, 0, 16, 4, /* IPR05 */ { PINT, 0, ADC_ADI0, ADC_ADI1 } },
	{ 0xfffe0c00, 0, 16, 4, /* IPR06 */ { DMAC0, DMAC1, DMAC2, DMAC3 } },
	{ 0xfffe0c02, 0, 16, 4, /* IPR07 */ { DMAC4, DMAC5, DMAC6, DMAC7 } },
	{ 0xfffe0c04, 0, 16, 4, /* IPR08 */ { CMT0, CMT1, BSC, WDT } },
	{ 0xfffe0c06, 0, 16, 4, /* IPR09 */ { MTU0_ABCD, MTU0_VEF,
					      MTU1_AB, MTU1_VU } },
	{ 0xfffe0c08, 0, 16, 4, /* IPR10 */ { MTU2_AB, MTU2_VU,
					      MTU3_ABCD, MTU2_TCI3V } },
	{ 0xfffe0c0a, 0, 16, 4, /* IPR11 */ { MTU4_ABCD, MTU2_TCI4V,
					      MTU5, POE2_12 } },
	{ 0xfffe0c0c, 0, 16, 4, /* IPR12 */ { MTU3S_ABCD, MTU2S_TCI3V,
					      MTU4S_ABCD, MTU2S_TCI4V } },
	{ 0xfffe0c0e, 0, 16, 4, /* IPR13 */ { MTU5S, POE2_OEI3, IIC3, 0 } },
	{ 0xfffe0c10, 0, 16, 4, /* IPR14 */ { SCIF0, SCIF1, SCIF2, SCIF3 } },
};

static struct intc_mask_reg mask_registers[] __initdata = {
	{ 0xfffe0808, 0, 16, /* PINTER */
	  { 0, 0, 0, 0, 0, 0, 0, 0,
	    PINT7, PINT6, PINT5, PINT4, PINT3, PINT2, PINT1, PINT0 } },
};

static DECLARE_INTC_DESC(intc_desc, "sh7206", vectors, groups,
			 mask_registers, prio_registers, NULL);

<<<<<<< HEAD
static struct plat_sci_port sci_platform_data[] = {
	{
		.mapbase	= 0xfffe8000,
		.flags		= UPF_BOOT_AUTOCONF,
		.scscr		= SCSCR_RE | SCSCR_TE | SCSCR_REIE,
		.scbrr_algo_id	= SCBRR_ALGO_2,
		.type		= PORT_SCIF,
		.irqs		= { 240, 240, 240, 240 },
	}, {
		.mapbase	= 0xfffe8800,
		.flags		= UPF_BOOT_AUTOCONF,
		.scscr		= SCSCR_RE | SCSCR_TE | SCSCR_REIE,
		.scbrr_algo_id	= SCBRR_ALGO_2,
		.type		= PORT_SCIF,
		.irqs		= { 244, 244, 244, 244 },
	}, {
		.mapbase	= 0xfffe9000,
		.flags		= UPF_BOOT_AUTOCONF,
		.scscr		= SCSCR_RE | SCSCR_TE | SCSCR_REIE,
		.scbrr_algo_id	= SCBRR_ALGO_2,
		.type		= PORT_SCIF,
		.irqs		= { 248, 248, 248, 248 },
	}, {
		.mapbase	= 0xfffe9800,
		.flags		= UPF_BOOT_AUTOCONF,
		.scscr		= SCSCR_RE | SCSCR_TE | SCSCR_REIE,
		.scbrr_algo_id	= SCBRR_ALGO_2,
		.type		= PORT_SCIF,
		.irqs		= { 252, 252, 252, 252 },
	}, {
		.flags = 0,
	}
=======
static struct plat_sci_port scif0_platform_data = {
	.mapbase	= 0xfffe8000,
	.flags		= UPF_BOOT_AUTOCONF,
	.type		= PORT_SCIF,
	.irqs		= { 240, 240, 240, 240 },
>>>>>>> 4162cf64
};

static struct platform_device scif0_device = {
	.name		= "sh-sci",
	.id		= 0,
	.dev		= {
		.platform_data	= &scif0_platform_data,
	},
};

static struct plat_sci_port scif1_platform_data = {
	.mapbase	= 0xfffe8800,
	.flags		= UPF_BOOT_AUTOCONF,
	.type		= PORT_SCIF,
	.irqs		= { 244, 244, 244, 244 },
};

static struct platform_device scif1_device = {
	.name		= "sh-sci",
	.id		= 1,
	.dev		= {
		.platform_data	= &scif1_platform_data,
	},
};

static struct plat_sci_port scif2_platform_data = {
	.mapbase	= 0xfffe9000,
	.flags		= UPF_BOOT_AUTOCONF,
	.type		= PORT_SCIF,
	.irqs		= { 248, 248, 248, 248 },
};

static struct platform_device scif2_device = {
	.name		= "sh-sci",
	.id		= 2,
	.dev		= {
		.platform_data	= &scif2_platform_data,
	},
};

static struct plat_sci_port scif3_platform_data = {
	.mapbase	= 0xfffe9800,
	.flags		= UPF_BOOT_AUTOCONF,
	.type		= PORT_SCIF,
	.irqs		= { 252, 252, 252, 252 },
};

static struct platform_device scif3_device = {
	.name		= "sh-sci",
	.id		= 3,
	.dev		= {
		.platform_data	= &scif3_platform_data,
	},
};

static struct sh_timer_config cmt0_platform_data = {
	.channel_offset = 0x02,
	.timer_bit = 0,
	.clockevent_rating = 125,
	.clocksource_rating = 0, /* disabled due to code generation issues */
};

static struct resource cmt0_resources[] = {
	[0] = {
		.start	= 0xfffec002,
		.end	= 0xfffec007,
		.flags	= IORESOURCE_MEM,
	},
	[1] = {
		.start	= 140,
		.flags	= IORESOURCE_IRQ,
	},
};

static struct platform_device cmt0_device = {
	.name		= "sh_cmt",
	.id		= 0,
	.dev = {
		.platform_data	= &cmt0_platform_data,
	},
	.resource	= cmt0_resources,
	.num_resources	= ARRAY_SIZE(cmt0_resources),
};

static struct sh_timer_config cmt1_platform_data = {
	.channel_offset = 0x08,
	.timer_bit = 1,
	.clockevent_rating = 125,
	.clocksource_rating = 0, /* disabled due to code generation issues */
};

static struct resource cmt1_resources[] = {
	[0] = {
		.start	= 0xfffec008,
		.end	= 0xfffec00d,
		.flags	= IORESOURCE_MEM,
	},
	[1] = {
		.start	= 144,
		.flags	= IORESOURCE_IRQ,
	},
};

static struct platform_device cmt1_device = {
	.name		= "sh_cmt",
	.id		= 1,
	.dev = {
		.platform_data	= &cmt1_platform_data,
	},
	.resource	= cmt1_resources,
	.num_resources	= ARRAY_SIZE(cmt1_resources),
};

static struct sh_timer_config mtu2_0_platform_data = {
	.channel_offset = -0x80,
	.timer_bit = 0,
	.clockevent_rating = 200,
};

static struct resource mtu2_0_resources[] = {
	[0] = {
		.start	= 0xfffe4300,
		.end	= 0xfffe4326,
		.flags	= IORESOURCE_MEM,
	},
	[1] = {
		.start	= 156,
		.flags	= IORESOURCE_IRQ,
	},
};

static struct platform_device mtu2_0_device = {
	.name		= "sh_mtu2",
	.id		= 0,
	.dev = {
		.platform_data	= &mtu2_0_platform_data,
	},
	.resource	= mtu2_0_resources,
	.num_resources	= ARRAY_SIZE(mtu2_0_resources),
};

static struct sh_timer_config mtu2_1_platform_data = {
	.channel_offset = -0x100,
	.timer_bit = 1,
	.clockevent_rating = 200,
};

static struct resource mtu2_1_resources[] = {
	[0] = {
		.start	= 0xfffe4380,
		.end	= 0xfffe4390,
		.flags	= IORESOURCE_MEM,
	},
	[1] = {
		.start	= 164,
		.flags	= IORESOURCE_IRQ,
	},
};

static struct platform_device mtu2_1_device = {
	.name		= "sh_mtu2",
	.id		= 1,
	.dev = {
		.platform_data	= &mtu2_1_platform_data,
	},
	.resource	= mtu2_1_resources,
	.num_resources	= ARRAY_SIZE(mtu2_1_resources),
};

static struct sh_timer_config mtu2_2_platform_data = {
	.channel_offset = 0x80,
	.timer_bit = 2,
	.clockevent_rating = 200,
};

static struct resource mtu2_2_resources[] = {
	[0] = {
		.start	= 0xfffe4000,
		.end	= 0xfffe400a,
		.flags	= IORESOURCE_MEM,
	},
	[1] = {
		.start	= 180,
		.flags	= IORESOURCE_IRQ,
	},
};

static struct platform_device mtu2_2_device = {
	.name		= "sh_mtu2",
	.id		= 2,
	.dev = {
		.platform_data	= &mtu2_2_platform_data,
	},
	.resource	= mtu2_2_resources,
	.num_resources	= ARRAY_SIZE(mtu2_2_resources),
};

static struct platform_device *sh7206_devices[] __initdata = {
	&scif0_device,
	&scif1_device,
	&scif2_device,
	&scif3_device,
	&cmt0_device,
	&cmt1_device,
	&mtu2_0_device,
	&mtu2_1_device,
	&mtu2_2_device,
};

static int __init sh7206_devices_setup(void)
{
	return platform_add_devices(sh7206_devices,
				    ARRAY_SIZE(sh7206_devices));
}
arch_initcall(sh7206_devices_setup);

void __init plat_irq_setup(void)
{
	register_intc_controller(&intc_desc);
}

static struct platform_device *sh7206_early_devices[] __initdata = {
	&scif0_device,
	&scif1_device,
	&scif2_device,
	&scif3_device,
	&cmt0_device,
	&cmt1_device,
	&mtu2_0_device,
	&mtu2_1_device,
	&mtu2_2_device,
};

#define STBCR3 0xfffe0408
#define STBCR4 0xfffe040c

void __init plat_early_device_setup(void)
{
	/* enable CMT clock */
	__raw_writeb(__raw_readb(STBCR4) & ~0x04, STBCR4);

	/* enable MTU2 clock */
	__raw_writeb(__raw_readb(STBCR3) & ~0x20, STBCR3);

	early_platform_add_devices(sh7206_early_devices,
				   ARRAY_SIZE(sh7206_early_devices));
}<|MERGE_RESOLUTION|>--- conflicted
+++ resolved
@@ -133,46 +133,13 @@
 static DECLARE_INTC_DESC(intc_desc, "sh7206", vectors, groups,
 			 mask_registers, prio_registers, NULL);
 
-<<<<<<< HEAD
-static struct plat_sci_port sci_platform_data[] = {
-	{
-		.mapbase	= 0xfffe8000,
-		.flags		= UPF_BOOT_AUTOCONF,
-		.scscr		= SCSCR_RE | SCSCR_TE | SCSCR_REIE,
-		.scbrr_algo_id	= SCBRR_ALGO_2,
-		.type		= PORT_SCIF,
-		.irqs		= { 240, 240, 240, 240 },
-	}, {
-		.mapbase	= 0xfffe8800,
-		.flags		= UPF_BOOT_AUTOCONF,
-		.scscr		= SCSCR_RE | SCSCR_TE | SCSCR_REIE,
-		.scbrr_algo_id	= SCBRR_ALGO_2,
-		.type		= PORT_SCIF,
-		.irqs		= { 244, 244, 244, 244 },
-	}, {
-		.mapbase	= 0xfffe9000,
-		.flags		= UPF_BOOT_AUTOCONF,
-		.scscr		= SCSCR_RE | SCSCR_TE | SCSCR_REIE,
-		.scbrr_algo_id	= SCBRR_ALGO_2,
-		.type		= PORT_SCIF,
-		.irqs		= { 248, 248, 248, 248 },
-	}, {
-		.mapbase	= 0xfffe9800,
-		.flags		= UPF_BOOT_AUTOCONF,
-		.scscr		= SCSCR_RE | SCSCR_TE | SCSCR_REIE,
-		.scbrr_algo_id	= SCBRR_ALGO_2,
-		.type		= PORT_SCIF,
-		.irqs		= { 252, 252, 252, 252 },
-	}, {
-		.flags = 0,
-	}
-=======
 static struct plat_sci_port scif0_platform_data = {
 	.mapbase	= 0xfffe8000,
 	.flags		= UPF_BOOT_AUTOCONF,
+	.scscr		= SCSCR_RE | SCSCR_TE | SCSCR_REIE,
+	.scbrr_algo_id	= SCBRR_ALGO_2,
 	.type		= PORT_SCIF,
 	.irqs		= { 240, 240, 240, 240 },
->>>>>>> 4162cf64
 };
 
 static struct platform_device scif0_device = {
@@ -186,6 +153,8 @@
 static struct plat_sci_port scif1_platform_data = {
 	.mapbase	= 0xfffe8800,
 	.flags		= UPF_BOOT_AUTOCONF,
+	.scscr		= SCSCR_RE | SCSCR_TE | SCSCR_REIE,
+	.scbrr_algo_id	= SCBRR_ALGO_2,
 	.type		= PORT_SCIF,
 	.irqs		= { 244, 244, 244, 244 },
 };
@@ -201,6 +170,8 @@
 static struct plat_sci_port scif2_platform_data = {
 	.mapbase	= 0xfffe9000,
 	.flags		= UPF_BOOT_AUTOCONF,
+	.scscr		= SCSCR_RE | SCSCR_TE | SCSCR_REIE,
+	.scbrr_algo_id	= SCBRR_ALGO_2,
 	.type		= PORT_SCIF,
 	.irqs		= { 248, 248, 248, 248 },
 };
@@ -216,6 +187,8 @@
 static struct plat_sci_port scif3_platform_data = {
 	.mapbase	= 0xfffe9800,
 	.flags		= UPF_BOOT_AUTOCONF,
+	.scscr		= SCSCR_RE | SCSCR_TE | SCSCR_REIE,
+	.scbrr_algo_id	= SCBRR_ALGO_2,
 	.type		= PORT_SCIF,
 	.irqs		= { 252, 252, 252, 252 },
 };
