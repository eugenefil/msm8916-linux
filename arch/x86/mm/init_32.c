--- conflicted
+++ resolved
@@ -49,12 +49,7 @@
 #include <asm/paravirt.h>
 #include <asm/setup.h>
 #include <asm/cacheflush.h>
-<<<<<<< HEAD
-
-unsigned int __VMALLOC_RESERVE = 128 << 20;
-=======
 #include <asm/init.h>
->>>>>>> 0221c81b
 
 unsigned long max_low_pfn_mapped;
 unsigned long max_pfn_mapped;
