/*
 * Copyright (c) 2010-2012 Samsung Electronics Co., Ltd.
 *		http://www.samsung.com
 *
 * EXYNOS - Power management unit definition
 *
 * This program is free software; you can redistribute it and/or modify
 * it under the terms of the GNU General Public License version 2 as
 * published by the Free Software Foundation.
*/

#ifndef __ASM_ARCH_REGS_PMU_H
#define __ASM_ARCH_REGS_PMU_H __FILE__

#define S5P_CENTRAL_SEQ_CONFIGURATION		0x0200

#define S5P_CENTRAL_LOWPWR_CFG			(1 << 16)

#define S5P_CENTRAL_SEQ_OPTION			0x0208

#define S5P_USE_STANDBY_WFI0			(1 << 16)
#define S5P_USE_STANDBY_WFI1			(1 << 17)
#define S5P_USE_STANDBY_WFI2			(1 << 19)
#define S5P_USE_STANDBY_WFI3			(1 << 20)
#define S5P_USE_STANDBY_WFE0			(1 << 24)
<<<<<<< HEAD
#define S5P_USE_DELAYED_RESET_ASSERTION		BIT(12)
=======
#define S5P_USE_STANDBY_WFE1			(1 << 25)
#define S5P_USE_STANDBY_WFE2			(1 << 27)
#define S5P_USE_STANDBY_WFE3			(1 << 28)
>>>>>>> 842f7d2c

#define S5P_USE_STANDBY_WFI_ALL \
	(S5P_USE_STANDBY_WFI0 | S5P_USE_STANDBY_WFI1 | \
	 S5P_USE_STANDBY_WFI2 | S5P_USE_STANDBY_WFI3 | \
	 S5P_USE_STANDBY_WFE0 | S5P_USE_STANDBY_WFE1 | \
	 S5P_USE_STANDBY_WFE2 | S5P_USE_STANDBY_WFE3)

#define S5P_USE_DELAYED_RESET_ASSERTION		BIT(12)

#define EXYNOS_CORE_PO_RESET(n)			((1 << 4) << n)
#define EXYNOS_WAKEUP_FROM_LOWPWR		(1 << 28)
#define EXYNOS_SWRESET				0x0400
#define EXYNOS5440_SWRESET			0x00C4

#define S5P_WAKEUP_STAT				0x0600
#define S5P_EINT_WAKEUP_MASK			0x0604
#define S5P_WAKEUP_MASK				0x0608

#define S5P_INFORM0				0x0800
#define S5P_INFORM1				0x0804
#define S5P_INFORM5				0x0814
#define S5P_INFORM6				0x0818
#define S5P_INFORM7				0x081C
#define S5P_PMU_SPARE3				0x090C

#define EXYNOS_IROM_DATA2			0x0988
#define S5P_ARM_CORE0_LOWPWR			0x1000
#define S5P_DIS_IRQ_CORE0			0x1004
#define S5P_DIS_IRQ_CENTRAL0			0x1008
#define S5P_ARM_CORE1_LOWPWR			0x1010
#define S5P_DIS_IRQ_CORE1			0x1014
#define S5P_DIS_IRQ_CENTRAL1			0x1018
#define S5P_ARM_COMMON_LOWPWR			0x1080
#define S5P_L2_0_LOWPWR				0x10C0
#define S5P_L2_1_LOWPWR				0x10C4
#define S5P_CMU_ACLKSTOP_LOWPWR			0x1100
#define S5P_CMU_SCLKSTOP_LOWPWR			0x1104
#define S5P_CMU_RESET_LOWPWR			0x110C
#define S5P_APLL_SYSCLK_LOWPWR			0x1120
#define S5P_MPLL_SYSCLK_LOWPWR			0x1124
#define S5P_VPLL_SYSCLK_LOWPWR			0x1128
#define S5P_EPLL_SYSCLK_LOWPWR			0x112C
#define S5P_CMU_CLKSTOP_GPS_ALIVE_LOWPWR	0x1138
#define S5P_CMU_RESET_GPSALIVE_LOWPWR		0x113C
#define S5P_CMU_CLKSTOP_CAM_LOWPWR		0x1140
#define S5P_CMU_CLKSTOP_TV_LOWPWR		0x1144
#define S5P_CMU_CLKSTOP_MFC_LOWPWR		0x1148
#define S5P_CMU_CLKSTOP_G3D_LOWPWR		0x114C
#define S5P_CMU_CLKSTOP_LCD0_LOWPWR		0x1150
#define S5P_CMU_CLKSTOP_MAUDIO_LOWPWR		0x1158
#define S5P_CMU_CLKSTOP_GPS_LOWPWR		0x115C
#define S5P_CMU_RESET_CAM_LOWPWR		0x1160
#define S5P_CMU_RESET_TV_LOWPWR			0x1164
#define S5P_CMU_RESET_MFC_LOWPWR		0x1168
#define S5P_CMU_RESET_G3D_LOWPWR		0x116C
#define S5P_CMU_RESET_LCD0_LOWPWR		0x1170
#define S5P_CMU_RESET_MAUDIO_LOWPWR		0x1178
#define S5P_CMU_RESET_GPS_LOWPWR		0x117C
#define S5P_TOP_BUS_LOWPWR			0x1180
#define S5P_TOP_RETENTION_LOWPWR		0x1184
#define S5P_TOP_PWR_LOWPWR			0x1188
#define S5P_LOGIC_RESET_LOWPWR			0x11A0
#define S5P_ONENAND_MEM_LOWPWR			0x11C0
#define S5P_G2D_ACP_MEM_LOWPWR			0x11C8
#define S5P_USBOTG_MEM_LOWPWR			0x11CC
#define S5P_HSMMC_MEM_LOWPWR			0x11D0
#define S5P_CSSYS_MEM_LOWPWR			0x11D4
#define S5P_SECSS_MEM_LOWPWR			0x11D8
#define S5P_PAD_RETENTION_DRAM_LOWPWR		0x1200
#define S5P_PAD_RETENTION_MAUDIO_LOWPWR		0x1204
#define S5P_PAD_RETENTION_GPIO_LOWPWR		0x1220
#define S5P_PAD_RETENTION_UART_LOWPWR		0x1224
#define S5P_PAD_RETENTION_MMCA_LOWPWR		0x1228
#define S5P_PAD_RETENTION_MMCB_LOWPWR		0x122C
#define S5P_PAD_RETENTION_EBIA_LOWPWR		0x1230
#define S5P_PAD_RETENTION_EBIB_LOWPWR		0x1234
#define S5P_PAD_RETENTION_ISOLATION_LOWPWR	0x1240
#define S5P_PAD_RETENTION_ALV_SEL_LOWPWR	0x1260
#define S5P_XUSBXTI_LOWPWR			0x1280
#define S5P_XXTI_LOWPWR				0x1284
#define S5P_EXT_REGULATOR_LOWPWR		0x12C0
#define S5P_GPIO_MODE_LOWPWR			0x1300
#define S5P_GPIO_MODE_MAUDIO_LOWPWR		0x1340
#define S5P_CAM_LOWPWR				0x1380
#define S5P_TV_LOWPWR				0x1384
#define S5P_MFC_LOWPWR				0x1388
#define S5P_G3D_LOWPWR				0x138C
#define S5P_LCD0_LOWPWR				0x1390
#define S5P_MAUDIO_LOWPWR			0x1398
#define S5P_GPS_LOWPWR				0x139C
#define S5P_GPS_ALIVE_LOWPWR			0x13A0

#define EXYNOS_ARM_CORE0_CONFIGURATION		0x2000
#define EXYNOS_ARM_CORE_CONFIGURATION(_nr)	\
			(EXYNOS_ARM_CORE0_CONFIGURATION + (0x80 * (_nr)))
#define EXYNOS_ARM_CORE_STATUS(_nr)		\
			(EXYNOS_ARM_CORE_CONFIGURATION(_nr) + 0x4)
#define EXYNOS_ARM_CORE_OPTION(_nr)		\
			(EXYNOS_ARM_CORE_CONFIGURATION(_nr) + 0x8)

#define EXYNOS_ARM_COMMON_CONFIGURATION		0x2500
#define EXYNOS_COMMON_CONFIGURATION(_nr)	\
			(EXYNOS_ARM_COMMON_CONFIGURATION + (0x80 * (_nr)))
#define EXYNOS_COMMON_STATUS(_nr)		\
			(EXYNOS_COMMON_CONFIGURATION(_nr) + 0x4)
#define EXYNOS_COMMON_OPTION(_nr)		\
			(EXYNOS_COMMON_CONFIGURATION(_nr) + 0x8)

#define EXYNOS_CORE_LOCAL_PWR_EN		0x3

#define EXYNOS_ARM_COMMON_STATUS		0x2504
#define EXYNOS_COMMON_OPTION(_nr)		\
			(EXYNOS_COMMON_CONFIGURATION(_nr) + 0x8)

#define EXYNOS_ARM_L2_CONFIGURATION		0x2600
#define EXYNOS_L2_CONFIGURATION(_nr)		\
			(EXYNOS_ARM_L2_CONFIGURATION + ((_nr) * 0x80))
#define EXYNOS_L2_STATUS(_nr)			\
			(EXYNOS_L2_CONFIGURATION(_nr) + 0x4)
#define EXYNOS_L2_OPTION(_nr)			\
			(EXYNOS_L2_CONFIGURATION(_nr) + 0x8)
#define EXYNOS_L2_COMMON_PWR_EN			0x3

#define EXYNOS_ARM_CORE_X_STATUS_OFFSET		0x4

#define EXYNOS5_APLL_SYSCLK_CONFIGURATION	0x2A00
#define EXYNOS5_APLL_SYSCLK_STATUS		0x2A04

#define EXYNOS5_ARM_L2_OPTION			0x2608
#define EXYNOS5_USE_RETENTION			BIT(4)

#define EXYNOS5_L2RSTDISABLE_VALUE		BIT(3)

#define S5P_PAD_RET_MAUDIO_OPTION		0x3028
#define S5P_PAD_RET_GPIO_OPTION			0x3108
#define S5P_PAD_RET_UART_OPTION			0x3128
#define S5P_PAD_RET_MMCA_OPTION			0x3148
#define S5P_PAD_RET_MMCB_OPTION			0x3168
#define S5P_PAD_RET_EBIA_OPTION			0x3188
#define S5P_PAD_RET_EBIB_OPTION			0x31A8

#define S5P_PS_HOLD_CONTROL			0x330C
#define S5P_PS_HOLD_EN				(1 << 31)
#define S5P_PS_HOLD_OUTPUT_HIGH			(3 << 8)

#define S5P_CAM_OPTION				0x3C08
#define S5P_MFC_OPTION				0x3C48
#define S5P_G3D_OPTION				0x3C68
#define S5P_LCD0_OPTION				0x3C88
#define S5P_LCD1_OPTION				0x3CA8
#define S5P_ISP_OPTION				S5P_LCD1_OPTION

#define S5P_CORE_LOCAL_PWR_EN			0x3
#define S5P_CORE_WAKEUP_FROM_LOCAL_CFG		(0x3 << 8)

/* Only for EXYNOS4210 */
#define S5P_CMU_CLKSTOP_LCD1_LOWPWR	0x1154
#define S5P_CMU_RESET_LCD1_LOWPWR	0x1174
#define S5P_MODIMIF_MEM_LOWPWR		0x11C4
#define S5P_PCIE_MEM_LOWPWR		0x11E0
#define S5P_SATA_MEM_LOWPWR		0x11E4
#define S5P_LCD1_LOWPWR			0x1394

/* Only for EXYNOS4x12 */
#define S5P_ISP_ARM_LOWPWR			0x1050
#define S5P_DIS_IRQ_ISP_ARM_LOCAL_LOWPWR	0x1054
#define S5P_DIS_IRQ_ISP_ARM_CENTRAL_LOWPWR	0x1058
#define S5P_CMU_ACLKSTOP_COREBLK_LOWPWR		0x1110
#define S5P_CMU_SCLKSTOP_COREBLK_LOWPWR		0x1114
#define S5P_CMU_RESET_COREBLK_LOWPWR		0x111C
#define S5P_MPLLUSER_SYSCLK_LOWPWR		0x1130
#define S5P_CMU_CLKSTOP_ISP_LOWPWR		0x1154
#define S5P_CMU_RESET_ISP_LOWPWR		0x1174
#define S5P_TOP_BUS_COREBLK_LOWPWR		0x1190
#define S5P_TOP_RETENTION_COREBLK_LOWPWR	0x1194
#define S5P_TOP_PWR_COREBLK_LOWPWR		0x1198
#define S5P_OSCCLK_GATE_LOWPWR			0x11A4
#define S5P_LOGIC_RESET_COREBLK_LOWPWR		0x11B0
#define S5P_OSCCLK_GATE_COREBLK_LOWPWR		0x11B4
#define S5P_HSI_MEM_LOWPWR			0x11C4
#define S5P_ROTATOR_MEM_LOWPWR			0x11DC
#define S5P_PAD_RETENTION_GPIO_COREBLK_LOWPWR	0x123C
#define S5P_PAD_ISOLATION_COREBLK_LOWPWR	0x1250
#define S5P_GPIO_MODE_COREBLK_LOWPWR		0x1320
#define S5P_TOP_ASB_RESET_LOWPWR		0x1344
#define S5P_TOP_ASB_ISOLATION_LOWPWR		0x1348
#define S5P_ISP_LOWPWR				0x1394
#define S5P_DRAM_FREQ_DOWN_LOWPWR		0x13B0
#define S5P_DDRPHY_DLLOFF_LOWPWR		0x13B4
#define S5P_CMU_SYSCLK_ISP_LOWPWR		0x13B8
#define S5P_CMU_SYSCLK_GPS_LOWPWR		0x13BC
#define S5P_LPDDR_PHY_DLL_LOCK_LOWPWR		0x13C0

#define S5P_ARM_L2_0_OPTION			0x2608
#define S5P_ARM_L2_1_OPTION			0x2628
#define S5P_ONENAND_MEM_OPTION			0x2E08
#define S5P_HSI_MEM_OPTION			0x2E28
#define S5P_G2D_ACP_MEM_OPTION			0x2E48
#define S5P_USBOTG_MEM_OPTION			0x2E68
#define S5P_HSMMC_MEM_OPTION			0x2E88
#define S5P_CSSYS_MEM_OPTION			0x2EA8
#define S5P_SECSS_MEM_OPTION			0x2EC8
#define S5P_ROTATOR_MEM_OPTION			0x2F48

/* Only for EXYNOS4412 */
#define S5P_ARM_CORE2_LOWPWR			0x1020
#define S5P_DIS_IRQ_CORE2			0x1024
#define S5P_DIS_IRQ_CENTRAL2			0x1028
#define S5P_ARM_CORE3_LOWPWR			0x1030
#define S5P_DIS_IRQ_CORE3			0x1034
#define S5P_DIS_IRQ_CENTRAL3			0x1038

/* Only for EXYNOS3XXX */
#define EXYNOS3_ARM_CORE0_SYS_PWR_REG			0x1000
#define EXYNOS3_DIS_IRQ_ARM_CORE0_LOCAL_SYS_PWR_REG	0x1004
#define EXYNOS3_DIS_IRQ_ARM_CORE0_CENTRAL_SYS_PWR_REG	0x1008
#define EXYNOS3_ARM_CORE1_SYS_PWR_REG			0x1010
#define EXYNOS3_DIS_IRQ_ARM_CORE1_LOCAL_SYS_PWR_REG	0x1014
#define EXYNOS3_DIS_IRQ_ARM_CORE1_CENTRAL_SYS_PWR_REG	0x1018
#define EXYNOS3_ISP_ARM_SYS_PWR_REG			0x1050
#define EXYNOS3_DIS_IRQ_ISP_ARM_LOCAL_SYS_PWR_REG	0x1054
#define EXYNOS3_DIS_IRQ_ISP_ARM_CENTRAL_SYS_PWR_REG	0x1058
#define EXYNOS3_ARM_COMMON_SYS_PWR_REG			0x1080
#define EXYNOS3_ARM_L2_SYS_PWR_REG			0x10C0
#define EXYNOS3_CMU_ACLKSTOP_SYS_PWR_REG		0x1100
#define EXYNOS3_CMU_SCLKSTOP_SYS_PWR_REG		0x1104
#define EXYNOS3_CMU_RESET_SYS_PWR_REG			0x110C
#define EXYNOS3_CMU_ACLKSTOP_COREBLK_SYS_PWR_REG	0x1110
#define EXYNOS3_CMU_SCLKSTOP_COREBLK_SYS_PWR_REG	0x1114
#define EXYNOS3_CMU_RESET_COREBLK_SYS_PWR_REG		0x111C
#define EXYNOS3_APLL_SYSCLK_SYS_PWR_REG			0x1120
#define EXYNOS3_MPLL_SYSCLK_SYS_PWR_REG			0x1124
#define EXYNOS3_VPLL_SYSCLK_SYS_PWR_REG			0x1128
#define EXYNOS3_EPLL_SYSCLK_SYS_PWR_REG			0x112C
#define EXYNOS3_MPLLUSER_SYSCLK_SYS_PWR_REG		0x1130
#define EXYNOS3_BPLLUSER_SYSCLK_SYS_PWR_REG		0x1134
#define EXYNOS3_EPLLUSER_SYSCLK_SYS_PWR_REG		0x1138
#define EXYNOS3_CMU_CLKSTOP_CAM_SYS_PWR_REG		0x1140
#define EXYNOS3_CMU_CLKSTOP_MFC_SYS_PWR_REG		0x1148
#define EXYNOS3_CMU_CLKSTOP_G3D_SYS_PWR_REG		0x114C
#define EXYNOS3_CMU_CLKSTOP_LCD0_SYS_PWR_REG		0x1150
#define EXYNOS3_CMU_CLKSTOP_ISP_SYS_PWR_REG		0x1154
#define EXYNOS3_CMU_CLKSTOP_MAUDIO_SYS_PWR_REG		0x1158
#define EXYNOS3_CMU_RESET_CAM_SYS_PWR_REG		0x1160
#define EXYNOS3_CMU_RESET_MFC_SYS_PWR_REG		0x1168
#define EXYNOS3_CMU_RESET_G3D_SYS_PWR_REG		0x116C
#define EXYNOS3_CMU_RESET_LCD0_SYS_PWR_REG		0x1170
#define EXYNOS3_CMU_RESET_ISP_SYS_PWR_REG		0x1174
#define EXYNOS3_CMU_RESET_MAUDIO_SYS_PWR_REG		0x1178
#define EXYNOS3_TOP_BUS_SYS_PWR_REG			0x1180
#define EXYNOS3_TOP_RETENTION_SYS_PWR_REG		0x1184
#define EXYNOS3_TOP_PWR_SYS_PWR_REG			0x1188
#define EXYNOS3_TOP_BUS_COREBLK_SYS_PWR_REG		0x1190
#define EXYNOS3_TOP_RETENTION_COREBLK_SYS_PWR_REG	0x1194
#define EXYNOS3_TOP_PWR_COREBLK_SYS_PWR_REG		0x1198
#define EXYNOS3_LOGIC_RESET_SYS_PWR_REG			0x11A0
#define EXYNOS3_OSCCLK_GATE_SYS_PWR_REG			0x11A4
#define EXYNOS3_LOGIC_RESET_COREBLK_SYS_PWR_REG		0x11B0
#define EXYNOS3_OSCCLK_GATE_COREBLK_SYS_PWR_REG		0x11B4
#define EXYNOS3_PAD_RETENTION_DRAM_SYS_PWR_REG		0x1200
#define EXYNOS3_PAD_RETENTION_MAUDIO_SYS_PWR_REG	0x1204
#define EXYNOS3_PAD_RETENTION_SPI_SYS_PWR_REG		0x1208
#define EXYNOS3_PAD_RETENTION_MMC2_SYS_PWR_REG		0x1218
#define EXYNOS3_PAD_RETENTION_GPIO_SYS_PWR_REG		0x1220
#define EXYNOS3_PAD_RETENTION_UART_SYS_PWR_REG		0x1224
#define EXYNOS3_PAD_RETENTION_MMC0_SYS_PWR_REG		0x1228
#define EXYNOS3_PAD_RETENTION_MMC1_SYS_PWR_REG		0x122C
#define EXYNOS3_PAD_RETENTION_EBIA_SYS_PWR_REG		0x1230
#define EXYNOS3_PAD_RETENTION_EBIB_SYS_PWR_REG		0x1234
#define EXYNOS3_PAD_RETENTION_JTAG_SYS_PWR_REG		0x1238
#define EXYNOS3_PAD_ISOLATION_SYS_PWR_REG		0x1240
#define EXYNOS3_PAD_ALV_SEL_SYS_PWR_REG			0x1260
#define EXYNOS3_XUSBXTI_SYS_PWR_REG			0x1280
#define EXYNOS3_XXTI_SYS_PWR_REG			0x1284
#define EXYNOS3_EXT_REGULATOR_SYS_PWR_REG		0x12C0
#define EXYNOS3_EXT_REGULATOR_COREBLK_SYS_PWR_REG	0x12C4
#define EXYNOS3_GPIO_MODE_SYS_PWR_REG			0x1300
#define EXYNOS3_GPIO_MODE_MAUDIO_SYS_PWR_REG		0x1340
#define EXYNOS3_TOP_ASB_RESET_SYS_PWR_REG		0x1344
#define EXYNOS3_TOP_ASB_ISOLATION_SYS_PWR_REG		0x1348
#define EXYNOS3_TOP_ASB_RESET_COREBLK_SYS_PWR_REG	0x1350
#define EXYNOS3_TOP_ASB_ISOLATION_COREBLK_SYS_PWR_REG	0x1354
#define EXYNOS3_CAM_SYS_PWR_REG				0x1380
#define EXYNOS3_MFC_SYS_PWR_REG				0x1388
#define EXYNOS3_G3D_SYS_PWR_REG				0x138C
#define EXYNOS3_LCD0_SYS_PWR_REG			0x1390
#define EXYNOS3_ISP_SYS_PWR_REG				0x1394
#define EXYNOS3_MAUDIO_SYS_PWR_REG			0x1398
#define EXYNOS3_DRAM_FREQ_DOWN_SYS_PWR_REG		0x13B0
#define EXYNOS3_DDRPHY_DLLOFF_SYS_PWR_REG		0x13B4
#define EXYNOS3_CMU_SYSCLK_ISP_SYS_PWR_REG		0x13B8
#define EXYNOS3_LPDDR_PHY_DLL_LOCK_SYS_PWR_REG		0x13C0
#define EXYNOS3_BPLL_SYSCLK_SYS_PWR_REG			0x13C4
#define EXYNOS3_UPLL_SYSCLK_SYS_PWR_REG			0x13C8

#define EXYNOS3_ARM_CORE0_OPTION			0x2008
#define EXYNOS3_ARM_CORE_OPTION(_nr)	\
			(EXYNOS3_ARM_CORE0_OPTION + ((_nr) * 0x80))

#define EXYNOS3_ARM_COMMON_OPTION			0x2408
#define EXYNOS3_TOP_PWR_OPTION				0x2C48
#define EXYNOS3_CORE_TOP_PWR_OPTION			0x2CA8
#define EXYNOS3_XUSBXTI_DURATION			0x341C
#define EXYNOS3_XXTI_DURATION				0x343C
#define EXYNOS3_EXT_REGULATOR_DURATION			0x361C
#define EXYNOS3_EXT_REGULATOR_COREBLK_DURATION		0x363C
#define XUSBXTI_DURATION				0x00000BB8
#define XXTI_DURATION					XUSBXTI_DURATION
#define EXT_REGULATOR_DURATION				0x00001D4C
#define EXT_REGULATOR_COREBLK_DURATION			EXT_REGULATOR_DURATION

/* for XXX_OPTION */
#define EXYNOS3_OPTION_USE_SC_COUNTER			(1 << 0)
#define EXYNOS3_OPTION_USE_SC_FEEDBACK			(1 << 1)
#define EXYNOS3_OPTION_SKIP_DEACTIVATE_ACEACP_IN_PWDN	(1 << 7)

/* For EXYNOS5 */

#define EXYNOS5_AUTO_WDTRESET_DISABLE				0x0408
#define EXYNOS5_MASK_WDTRESET_REQUEST				0x040C

#define EXYNOS5_USE_RETENTION			BIT(4)
#define EXYNOS5_SYS_WDTRESET					(1 << 20)

#define EXYNOS5_ARM_CORE0_SYS_PWR_REG				0x1000
#define EXYNOS5_DIS_IRQ_ARM_CORE0_LOCAL_SYS_PWR_REG		0x1004
#define EXYNOS5_DIS_IRQ_ARM_CORE0_CENTRAL_SYS_PWR_REG		0x1008
#define EXYNOS5_ARM_CORE1_SYS_PWR_REG				0x1010
#define EXYNOS5_DIS_IRQ_ARM_CORE1_LOCAL_SYS_PWR_REG		0x1014
#define EXYNOS5_DIS_IRQ_ARM_CORE1_CENTRAL_SYS_PWR_REG		0x1018
#define EXYNOS5_FSYS_ARM_SYS_PWR_REG				0x1040
#define EXYNOS5_DIS_IRQ_FSYS_ARM_CENTRAL_SYS_PWR_REG		0x1048
#define EXYNOS5_ISP_ARM_SYS_PWR_REG				0x1050
#define EXYNOS5_DIS_IRQ_ISP_ARM_LOCAL_SYS_PWR_REG		0x1054
#define EXYNOS5_DIS_IRQ_ISP_ARM_CENTRAL_SYS_PWR_REG		0x1058
#define EXYNOS5_ARM_COMMON_SYS_PWR_REG				0x1080
#define EXYNOS5_ARM_L2_SYS_PWR_REG				0x10C0
#define EXYNOS5_CMU_ACLKSTOP_SYS_PWR_REG			0x1100
#define EXYNOS5_CMU_SCLKSTOP_SYS_PWR_REG			0x1104
#define EXYNOS5_CMU_RESET_SYS_PWR_REG				0x110C
#define EXYNOS5_CMU_ACLKSTOP_SYSMEM_SYS_PWR_REG			0x1120
#define EXYNOS5_CMU_SCLKSTOP_SYSMEM_SYS_PWR_REG			0x1124
#define EXYNOS5_CMU_RESET_SYSMEM_SYS_PWR_REG			0x112C
#define EXYNOS5_DRAM_FREQ_DOWN_SYS_PWR_REG			0x1130
#define EXYNOS5_DDRPHY_DLLOFF_SYS_PWR_REG			0x1134
#define EXYNOS5_DDRPHY_DLLLOCK_SYS_PWR_REG			0x1138
#define EXYNOS5_APLL_SYSCLK_SYS_PWR_REG				0x1140
#define EXYNOS5_MPLL_SYSCLK_SYS_PWR_REG				0x1144
#define EXYNOS5_VPLL_SYSCLK_SYS_PWR_REG				0x1148
#define EXYNOS5_EPLL_SYSCLK_SYS_PWR_REG				0x114C
#define EXYNOS5_BPLL_SYSCLK_SYS_PWR_REG				0x1150
#define EXYNOS5_CPLL_SYSCLK_SYS_PWR_REG				0x1154
#define EXYNOS5_MPLLUSER_SYSCLK_SYS_PWR_REG			0x1164
#define EXYNOS5_BPLLUSER_SYSCLK_SYS_PWR_REG			0x1170
#define EXYNOS5_TOP_BUS_SYS_PWR_REG				0x1180
#define EXYNOS5_TOP_RETENTION_SYS_PWR_REG			0x1184
#define EXYNOS5_TOP_PWR_SYS_PWR_REG				0x1188
#define EXYNOS5_TOP_BUS_SYSMEM_SYS_PWR_REG			0x1190
#define EXYNOS5_TOP_RETENTION_SYSMEM_SYS_PWR_REG		0x1194
#define EXYNOS5_TOP_PWR_SYSMEM_SYS_PWR_REG			0x1198
#define EXYNOS5_LOGIC_RESET_SYS_PWR_REG				0x11A0
#define EXYNOS5_OSCCLK_GATE_SYS_PWR_REG				0x11A4
#define EXYNOS5_LOGIC_RESET_SYSMEM_SYS_PWR_REG			0x11B0
#define EXYNOS5_OSCCLK_GATE_SYSMEM_SYS_PWR_REG			0x11B4
#define EXYNOS5_USBOTG_MEM_SYS_PWR_REG				0x11C0
#define EXYNOS5_G2D_MEM_SYS_PWR_REG				0x11C8
#define EXYNOS5_USBDRD_MEM_SYS_PWR_REG				0x11CC
#define EXYNOS5_SDMMC_MEM_SYS_PWR_REG				0x11D0
#define EXYNOS5_CSSYS_MEM_SYS_PWR_REG				0x11D4
#define EXYNOS5_SECSS_MEM_SYS_PWR_REG				0x11D8
#define EXYNOS5_ROTATOR_MEM_SYS_PWR_REG				0x11DC
#define EXYNOS5_INTRAM_MEM_SYS_PWR_REG				0x11E0
#define EXYNOS5_INTROM_MEM_SYS_PWR_REG				0x11E4
#define EXYNOS5_JPEG_MEM_SYS_PWR_REG				0x11E8
#define EXYNOS5_HSI_MEM_SYS_PWR_REG				0x11EC
#define EXYNOS5_MCUIOP_MEM_SYS_PWR_REG				0x11F4
#define EXYNOS5_SATA_MEM_SYS_PWR_REG				0x11FC
#define EXYNOS5_PAD_RETENTION_DRAM_SYS_PWR_REG			0x1200
#define EXYNOS5_PAD_RETENTION_MAU_SYS_PWR_REG			0x1204
#define EXYNOS5_PAD_RETENTION_EFNAND_SYS_PWR_REG		0x1208
#define EXYNOS5_PAD_RETENTION_GPIO_SYS_PWR_REG			0x1220
#define EXYNOS5_PAD_RETENTION_UART_SYS_PWR_REG			0x1224
#define EXYNOS5_PAD_RETENTION_MMCA_SYS_PWR_REG			0x1228
#define EXYNOS5_PAD_RETENTION_MMCB_SYS_PWR_REG			0x122C
#define EXYNOS5_PAD_RETENTION_EBIA_SYS_PWR_REG			0x1230
#define EXYNOS5_PAD_RETENTION_EBIB_SYS_PWR_REG			0x1234
#define EXYNOS5_PAD_RETENTION_SPI_SYS_PWR_REG			0x1238
#define EXYNOS5_PAD_RETENTION_GPIO_SYSMEM_SYS_PWR_REG		0x123C
#define EXYNOS5_PAD_ISOLATION_SYS_PWR_REG			0x1240
#define EXYNOS5_PAD_ISOLATION_SYSMEM_SYS_PWR_REG		0x1250
#define EXYNOS5_PAD_ALV_SEL_SYS_PWR_REG				0x1260
#define EXYNOS5_XUSBXTI_SYS_PWR_REG				0x1280
#define EXYNOS5_XXTI_SYS_PWR_REG				0x1284
#define EXYNOS5_EXT_REGULATOR_SYS_PWR_REG			0x12C0
#define EXYNOS5_GPIO_MODE_SYS_PWR_REG				0x1300
#define EXYNOS5_GPIO_MODE_SYSMEM_SYS_PWR_REG			0x1320
#define EXYNOS5_GPIO_MODE_MAU_SYS_PWR_REG			0x1340
#define EXYNOS5_TOP_ASB_RESET_SYS_PWR_REG			0x1344
#define EXYNOS5_TOP_ASB_ISOLATION_SYS_PWR_REG			0x1348
#define EXYNOS5_GSCL_SYS_PWR_REG				0x1400
#define EXYNOS5_ISP_SYS_PWR_REG					0x1404
#define EXYNOS5_MFC_SYS_PWR_REG					0x1408
#define EXYNOS5_G3D_SYS_PWR_REG					0x140C
#define EXYNOS5_DISP1_SYS_PWR_REG				0x1414
#define EXYNOS5_MAU_SYS_PWR_REG					0x1418
#define EXYNOS5_CMU_CLKSTOP_GSCL_SYS_PWR_REG			0x1480
#define EXYNOS5_CMU_CLKSTOP_ISP_SYS_PWR_REG			0x1484
#define EXYNOS5_CMU_CLKSTOP_MFC_SYS_PWR_REG			0x1488
#define EXYNOS5_CMU_CLKSTOP_G3D_SYS_PWR_REG			0x148C
#define EXYNOS5_CMU_CLKSTOP_DISP1_SYS_PWR_REG			0x1494
#define EXYNOS5_CMU_CLKSTOP_MAU_SYS_PWR_REG			0x1498
#define EXYNOS5_CMU_SYSCLK_GSCL_SYS_PWR_REG			0x14C0
#define EXYNOS5_CMU_SYSCLK_ISP_SYS_PWR_REG			0x14C4
#define EXYNOS5_CMU_SYSCLK_MFC_SYS_PWR_REG			0x14C8
#define EXYNOS5_CMU_SYSCLK_G3D_SYS_PWR_REG			0x14CC
#define EXYNOS5_CMU_SYSCLK_DISP1_SYS_PWR_REG			0x14D4
#define EXYNOS5_CMU_SYSCLK_MAU_SYS_PWR_REG			0x14D8
#define EXYNOS5_CMU_RESET_GSCL_SYS_PWR_REG			0x1580
#define EXYNOS5_CMU_RESET_ISP_SYS_PWR_REG			0x1584
#define EXYNOS5_CMU_RESET_MFC_SYS_PWR_REG			0x1588
#define EXYNOS5_CMU_RESET_G3D_SYS_PWR_REG			0x158C
#define EXYNOS5_CMU_RESET_DISP1_SYS_PWR_REG			0x1594
#define EXYNOS5_CMU_RESET_MAU_SYS_PWR_REG			0x1598

#define EXYNOS5_ARM_CORE0_OPTION				0x2008
#define EXYNOS5_ARM_CORE1_OPTION				0x2088
#define EXYNOS5_FSYS_ARM_OPTION					0x2208
#define EXYNOS5_ISP_ARM_OPTION					0x2288
#define EXYNOS5_ARM_COMMON_OPTION				0x2408
#define EXYNOS5_ARM_L2_OPTION					0x2608
#define EXYNOS5_TOP_PWR_OPTION					0x2C48
#define EXYNOS5_TOP_PWR_SYSMEM_OPTION				0x2CC8
#define EXYNOS5_JPEG_MEM_OPTION					0x2F48
#define EXYNOS5_GSCL_OPTION					0x4008
#define EXYNOS5_ISP_OPTION					0x4028
#define EXYNOS5_MFC_OPTION					0x4048
#define EXYNOS5_G3D_OPTION					0x4068
#define EXYNOS5_DISP1_OPTION					0x40A8
#define EXYNOS5_MAU_OPTION					0x40C8

#define EXYNOS5_USE_SC_FEEDBACK					(1 << 1)
#define EXYNOS5_USE_SC_COUNTER					(1 << 0)

#define EXYNOS5_SKIP_DEACTIVATE_ACEACP_IN_PWDN			(1 << 7)

#define EXYNOS5_OPTION_USE_STANDBYWFE				(1 << 24)
#define EXYNOS5_OPTION_USE_STANDBYWFI				(1 << 16)

#define EXYNOS5_OPTION_USE_RETENTION				(1 << 4)

#define EXYNOS5420_SWRESET_KFC_SEL				0x3

#include <asm/cputype.h>
#define MAX_CPUS_IN_CLUSTER	4

static inline unsigned int exynos_pmu_cpunr(unsigned int mpidr)
{
	return ((MPIDR_AFFINITY_LEVEL(mpidr, 1) * MAX_CPUS_IN_CLUSTER)
		 + MPIDR_AFFINITY_LEVEL(mpidr, 0));
}

/* Only for EXYNOS5420 */
#define EXYNOS5420_ISP_ARM_OPTION				0x2488
#define EXYNOS5420_L2RSTDISABLE_VALUE				BIT(3)

#define EXYNOS5420_LPI_MASK					0x0004
#define EXYNOS5420_LPI_MASK1					0x0008
#define EXYNOS5420_UFS						BIT(8)
#define EXYNOS5420_ATB_KFC					BIT(13)
#define EXYNOS5420_ATB_ISP_ARM					BIT(19)
#define EXYNOS5420_EMULATION					BIT(31)
#define ATB_ISP_ARM						BIT(12)
#define ATB_KFC							BIT(13)
#define ATB_NOC							BIT(14)

#define EXYNOS5420_ARM_INTR_SPREAD_ENABLE			0x0100
#define EXYNOS5420_ARM_INTR_SPREAD_USE_STANDBYWFI		0x0104
#define EXYNOS5420_UP_SCHEDULER					0x0120
#define SPREAD_ENABLE						0xF
#define SPREAD_USE_STANDWFI					0xF

#define EXYNOS5420_BB_CON1					0x0784
#define EXYNOS5420_BB_SEL_EN					BIT(31)
#define EXYNOS5420_BB_PMOS_EN					BIT(7)
#define EXYNOS5420_BB_1300X					0XF

#define EXYNOS5420_ARM_CORE2_SYS_PWR_REG			0x1020
#define EXYNOS5420_DIS_IRQ_ARM_CORE2_LOCAL_SYS_PWR_REG		0x1024
#define EXYNOS5420_DIS_IRQ_ARM_CORE2_CENTRAL_SYS_PWR_REG	0x1028
#define EXYNOS5420_ARM_CORE3_SYS_PWR_REG			0x1030
#define EXYNOS5420_DIS_IRQ_ARM_CORE3_LOCAL_SYS_PWR_REG		0x1034
#define EXYNOS5420_DIS_IRQ_ARM_CORE3_CENTRAL_SYS_PWR_REG	0x1038
#define EXYNOS5420_KFC_CORE0_SYS_PWR_REG			0x1040
#define EXYNOS5420_DIS_IRQ_KFC_CORE0_LOCAL_SYS_PWR_REG		0x1044
#define EXYNOS5420_DIS_IRQ_KFC_CORE0_CENTRAL_SYS_PWR_REG	0x1048
#define EXYNOS5420_KFC_CORE1_SYS_PWR_REG			0x1050
#define EXYNOS5420_DIS_IRQ_KFC_CORE1_LOCAL_SYS_PWR_REG		0x1054
#define EXYNOS5420_DIS_IRQ_KFC_CORE1_CENTRAL_SYS_PWR_REG	0x1058
#define EXYNOS5420_KFC_CORE2_SYS_PWR_REG			0x1060
#define EXYNOS5420_DIS_IRQ_KFC_CORE2_LOCAL_SYS_PWR_REG		0x1064
#define EXYNOS5420_DIS_IRQ_KFC_CORE2_CENTRAL_SYS_PWR_REG	0x1068
#define EXYNOS5420_KFC_CORE3_SYS_PWR_REG			0x1070
#define EXYNOS5420_DIS_IRQ_KFC_CORE3_LOCAL_SYS_PWR_REG		0x1074
#define EXYNOS5420_DIS_IRQ_KFC_CORE3_CENTRAL_SYS_PWR_REG	0x1078
#define EXYNOS5420_ISP_ARM_SYS_PWR_REG				0x1090
#define EXYNOS5420_DIS_IRQ_ISP_ARM_LOCAL_SYS_PWR_REG		0x1094
#define EXYNOS5420_DIS_IRQ_ISP_ARM_CENTRAL_SYS_PWR_REG		0x1098
#define EXYNOS5420_ARM_COMMON_SYS_PWR_REG			0x10A0
#define EXYNOS5420_KFC_COMMON_SYS_PWR_REG			0x10B0
#define EXYNOS5420_KFC_L2_SYS_PWR_REG				0x10D0
#define EXYNOS5420_DPLL_SYSCLK_SYS_PWR_REG			0x1158
#define EXYNOS5420_IPLL_SYSCLK_SYS_PWR_REG			0x115C
#define EXYNOS5420_KPLL_SYSCLK_SYS_PWR_REG			0x1160
#define EXYNOS5420_RPLL_SYSCLK_SYS_PWR_REG                      0x1174
#define EXYNOS5420_SPLL_SYSCLK_SYS_PWR_REG                      0x1178
#define EXYNOS5420_INTRAM_MEM_SYS_PWR_REG                       0x11B8
#define EXYNOS5420_INTROM_MEM_SYS_PWR_REG                       0x11BC
#define EXYNOS5420_ONENANDXL_MEM_SYS_PWR			0x11C0
#define EXYNOS5420_USBDEV_MEM_SYS_PWR				0x11CC
#define EXYNOS5420_USBDEV1_MEM_SYS_PWR				0x11D0
#define EXYNOS5420_SDMMC_MEM_SYS_PWR				0x11D4
#define EXYNOS5420_CSSYS_MEM_SYS_PWR				0x11D8
#define EXYNOS5420_SECSS_MEM_SYS_PWR				0x11DC
#define EXYNOS5420_ROTATOR_MEM_SYS_PWR				0x11E0
#define EXYNOS5420_INTRAM_MEM_SYS_PWR				0x11E4
#define EXYNOS5420_INTROM_MEM_SYS_PWR				0x11E8
#define EXYNOS5420_PAD_RETENTION_JTAG_SYS_PWR_REG		0x1208
#define EXYNOS5420_PAD_RETENTION_DRAM_SYS_PWR_REG		0x1210
#define EXYNOS5420_PAD_RETENTION_UART_SYS_PWR_REG		0x1214
#define EXYNOS5420_PAD_RETENTION_MMC0_SYS_PWR_REG		0x1218
#define EXYNOS5420_PAD_RETENTION_MMC1_SYS_PWR_REG		0x121C
#define EXYNOS5420_PAD_RETENTION_MMC2_SYS_PWR_REG		0x1220
#define EXYNOS5420_PAD_RETENTION_HSI_SYS_PWR_REG		0x1224
#define EXYNOS5420_PAD_RETENTION_EBIA_SYS_PWR_REG		0x1228
#define EXYNOS5420_PAD_RETENTION_EBIB_SYS_PWR_REG		0x122C
#define EXYNOS5420_PAD_RETENTION_SPI_SYS_PWR_REG		0x1230
#define EXYNOS5420_PAD_RETENTION_DRAM_COREBLK_SYS_PWR_REG	0x1234
#define EXYNOS5420_DISP1_SYS_PWR_REG				0x1410
#define EXYNOS5420_MAU_SYS_PWR_REG				0x1414
#define EXYNOS5420_G2D_SYS_PWR_REG				0x1418
#define EXYNOS5420_MSC_SYS_PWR_REG				0x141C
#define EXYNOS5420_FSYS_SYS_PWR_REG				0x1420
#define EXYNOS5420_FSYS2_SYS_PWR_REG				0x1424
#define EXYNOS5420_PSGEN_SYS_PWR_REG				0x1428
#define EXYNOS5420_PERIC_SYS_PWR_REG				0x142C
#define EXYNOS5420_WCORE_SYS_PWR_REG				0x1430
#define EXYNOS5420_CMU_CLKSTOP_DISP1_SYS_PWR_REG		0x1490
#define EXYNOS5420_CMU_CLKSTOP_MAU_SYS_PWR_REG			0x1494
#define EXYNOS5420_CMU_CLKSTOP_G2D_SYS_PWR_REG			0x1498
#define EXYNOS5420_CMU_CLKSTOP_MSC_SYS_PWR_REG			0x149C
#define EXYNOS5420_CMU_CLKSTOP_FSYS_SYS_PWR_REG			0x14A0
#define EXYNOS5420_CMU_CLKSTOP_FSYS2_SYS_PWR_REG		0x14A4
#define EXYNOS5420_CMU_CLKSTOP_PSGEN_SYS_PWR_REG		0x14A8
#define EXYNOS5420_CMU_CLKSTOP_PERIC_SYS_PWR_REG		0x14AC
#define EXYNOS5420_CMU_CLKSTOP_WCORE_SYS_PWR_REG		0x14B0
#define EXYNOS5420_CMU_SYSCLK_TOPPWR_SYS_PWR_REG		0x14BC
#define EXYNOS5420_CMU_SYSCLK_DISP1_SYS_PWR_REG			0x14D0
#define EXYNOS5420_CMU_SYSCLK_MAU_SYS_PWR_REG			0x14D4
#define EXYNOS5420_CMU_SYSCLK_G2D_SYS_PWR_REG			0x14D8
#define EXYNOS5420_CMU_SYSCLK_MSC_SYS_PWR_REG			0x14DC
#define EXYNOS5420_CMU_SYSCLK_FSYS_SYS_PWR_REG			0x14E0
#define EXYNOS5420_CMU_SYSCLK_FSYS2_SYS_PWR_REG			0x14E4
#define EXYNOS5420_CMU_SYSCLK_PSGEN_SYS_PWR_REG			0x14E8
#define EXYNOS5420_CMU_SYSCLK_PERIC_SYS_PWR_REG			0x14EC
#define EXYNOS5420_CMU_SYSCLK_WCORE_SYS_PWR_REG			0x14F0
#define EXYNOS5420_CMU_SYSCLK_SYSMEM_TOPPWR_SYS_PWR_REG		0x14F4
#define EXYNOS5420_CMU_RESET_FSYS2_SYS_PWR_REG			0x1570
#define EXYNOS5420_CMU_RESET_PSGEN_SYS_PWR_REG			0x1574
#define EXYNOS5420_CMU_RESET_PERIC_SYS_PWR_REG			0x1578
#define EXYNOS5420_CMU_RESET_WCORE_SYS_PWR_REG			0x157C
#define EXYNOS5420_CMU_RESET_DISP1_SYS_PWR_REG			0x1590
#define EXYNOS5420_CMU_RESET_MAU_SYS_PWR_REG			0x1594
#define EXYNOS5420_CMU_RESET_G2D_SYS_PWR_REG			0x1598
#define EXYNOS5420_CMU_RESET_MSC_SYS_PWR_REG			0x159C
#define EXYNOS5420_CMU_RESET_FSYS_SYS_PWR_REG			0x15A0
#define EXYNOS5420_SFR_AXI_CGDIS1				0x15E4
#define EXYNOS_ARM_CORE2_CONFIGURATION				0x2100
#define EXYNOS5420_ARM_CORE2_OPTION				0x2108
#define EXYNOS_ARM_CORE3_CONFIGURATION				0x2180
#define EXYNOS5420_ARM_CORE3_OPTION				0x2188
#define EXYNOS5420_ARM_COMMON_STATUS				0x2504
#define EXYNOS5420_ARM_COMMON_OPTION				0x2508
#define EXYNOS5420_KFC_COMMON_STATUS				0x2584
#define EXYNOS5420_KFC_COMMON_OPTION				0x2588
#define EXYNOS5420_LOGIC_RESET_DURATION3			0x2D1C

#define EXYNOS5420_PAD_RET_GPIO_OPTION				0x30C8
#define EXYNOS5420_PAD_RET_UART_OPTION				0x30E8
#define EXYNOS5420_PAD_RET_MMCA_OPTION				0x3108
#define EXYNOS5420_PAD_RET_MMCB_OPTION				0x3128
#define EXYNOS5420_PAD_RET_MMCC_OPTION				0x3148
#define EXYNOS5420_PAD_RET_HSI_OPTION				0x3168
#define EXYNOS5420_PAD_RET_SPI_OPTION				0x31C8
#define EXYNOS5420_PAD_RET_DRAM_COREBLK_OPTION			0x31E8
#define EXYNOS_PAD_RET_DRAM_OPTION				0x3008
#define EXYNOS_PAD_RET_MAUDIO_OPTION				0x3028
#define EXYNOS_PAD_RET_JTAG_OPTION				0x3048
#define EXYNOS_PAD_RET_GPIO_OPTION				0x3108
#define EXYNOS_PAD_RET_UART_OPTION				0x3128
#define EXYNOS_PAD_RET_MMCA_OPTION				0x3148
#define EXYNOS_PAD_RET_MMCB_OPTION				0x3168
#define EXYNOS_PAD_RET_EBIA_OPTION				0x3188
#define EXYNOS_PAD_RET_EBIB_OPTION				0x31A8

#define EXYNOS_PS_HOLD_CONTROL					0x330C

/* For SYS_PWR_REG */
#define EXYNOS_SYS_PWR_CFG					BIT(0)

#define EXYNOS5420_MFC_CONFIGURATION				0x4060
#define EXYNOS5420_MFC_STATUS					0x4064
#define EXYNOS5420_MFC_OPTION					0x4068
#define EXYNOS5420_G3D_CONFIGURATION				0x4080
#define EXYNOS5420_G3D_STATUS					0x4084
#define EXYNOS5420_G3D_OPTION					0x4088
#define EXYNOS5420_DISP0_CONFIGURATION				0x40A0
#define EXYNOS5420_DISP0_STATUS					0x40A4
#define EXYNOS5420_DISP0_OPTION					0x40A8
#define EXYNOS5420_DISP1_CONFIGURATION				0x40C0
#define EXYNOS5420_DISP1_STATUS					0x40C4
#define EXYNOS5420_DISP1_OPTION					0x40C8
#define EXYNOS5420_MAU_CONFIGURATION				0x40E0
#define EXYNOS5420_MAU_STATUS					0x40E4
#define EXYNOS5420_MAU_OPTION					0x40E8
#define EXYNOS5420_FSYS2_OPTION					0x4168
#define EXYNOS5420_PSGEN_OPTION					0x4188

/* For EXYNOS_CENTRAL_SEQ_OPTION */
#define EXYNOS5_USE_STANDBYWFI_ARM_CORE0			BIT(16)
#define EXYNOS5_USE_STANDBYWFI_ARM_CORE1			BUT(17)
#define EXYNOS5_USE_STANDBYWFE_ARM_CORE0			BIT(24)
#define EXYNOS5_USE_STANDBYWFE_ARM_CORE1			BIT(25)

#define EXYNOS5420_ARM_USE_STANDBY_WFI0				BIT(4)
#define EXYNOS5420_ARM_USE_STANDBY_WFI1				BIT(5)
#define EXYNOS5420_ARM_USE_STANDBY_WFI2				BIT(6)
#define EXYNOS5420_ARM_USE_STANDBY_WFI3				BIT(7)
#define EXYNOS5420_KFC_USE_STANDBY_WFI0				BIT(8)
#define EXYNOS5420_KFC_USE_STANDBY_WFI1				BIT(9)
#define EXYNOS5420_KFC_USE_STANDBY_WFI2				BIT(10)
#define EXYNOS5420_KFC_USE_STANDBY_WFI3				BIT(11)
#define EXYNOS5420_ARM_USE_STANDBY_WFE0				BIT(16)
#define EXYNOS5420_ARM_USE_STANDBY_WFE1				BIT(17)
#define EXYNOS5420_ARM_USE_STANDBY_WFE2				BIT(18)
#define EXYNOS5420_ARM_USE_STANDBY_WFE3				BIT(19)
#define EXYNOS5420_KFC_USE_STANDBY_WFE0				BIT(20)
#define EXYNOS5420_KFC_USE_STANDBY_WFE1				BIT(21)
#define EXYNOS5420_KFC_USE_STANDBY_WFE2				BIT(22)
#define EXYNOS5420_KFC_USE_STANDBY_WFE3				BIT(23)

#define DUR_WAIT_RESET				0xF

#define EXYNOS5420_USE_STANDBY_WFI_ALL	(EXYNOS5420_ARM_USE_STANDBY_WFI0    \
					 | EXYNOS5420_ARM_USE_STANDBY_WFI1  \
					 | EXYNOS5420_ARM_USE_STANDBY_WFI2  \
					 | EXYNOS5420_ARM_USE_STANDBY_WFI3  \
					 | EXYNOS5420_KFC_USE_STANDBY_WFI0  \
					 | EXYNOS5420_KFC_USE_STANDBY_WFI1  \
					 | EXYNOS5420_KFC_USE_STANDBY_WFI2  \
					 | EXYNOS5420_KFC_USE_STANDBY_WFI3)

#endif /* __ASM_ARCH_REGS_PMU_H */<|MERGE_RESOLUTION|>--- conflicted
+++ resolved
@@ -23,13 +23,9 @@
 #define S5P_USE_STANDBY_WFI2			(1 << 19)
 #define S5P_USE_STANDBY_WFI3			(1 << 20)
 #define S5P_USE_STANDBY_WFE0			(1 << 24)
-<<<<<<< HEAD
-#define S5P_USE_DELAYED_RESET_ASSERTION		BIT(12)
-=======
 #define S5P_USE_STANDBY_WFE1			(1 << 25)
 #define S5P_USE_STANDBY_WFE2			(1 << 27)
 #define S5P_USE_STANDBY_WFE3			(1 << 28)
->>>>>>> 842f7d2c
 
 #define S5P_USE_STANDBY_WFI_ALL \
 	(S5P_USE_STANDBY_WFI0 | S5P_USE_STANDBY_WFI1 | \
