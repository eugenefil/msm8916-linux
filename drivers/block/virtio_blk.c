--- conflicted
+++ resolved
@@ -394,12 +394,7 @@
 		 * flushing a volatile write cache on the host.  Use that
 		 * to implement write barrier support.
 		 */
-<<<<<<< HEAD
-		blk_queue_ordered(q, QUEUE_ORDERED_DRAIN_FLUSH,
-				  virtblk_prepare_flush);
-=======
 		blk_queue_ordered(q, QUEUE_ORDERED_DRAIN_FLUSH);
->>>>>>> 56385a12
 	} else if (virtio_has_feature(vdev, VIRTIO_BLK_F_BARRIER)) {
 		/*
 		 * If the BARRIER feature is supported the host expects us
@@ -408,11 +403,7 @@
 		 * never re-orders outstanding I/O.  This feature is not
 		 * useful for real life scenarious and deprecated.
 		 */
-<<<<<<< HEAD
-		blk_queue_ordered(q, QUEUE_ORDERED_TAG, NULL);
-=======
 		blk_queue_ordered(q, QUEUE_ORDERED_TAG);
->>>>>>> 56385a12
 	} else {
 		/*
 		 * If the FLUSH feature is not supported we must assume that
@@ -420,11 +411,7 @@
 		 * caching. We still need to drain the queue to provider
 		 * proper barrier semantics.
 		 */
-<<<<<<< HEAD
-		blk_queue_ordered(q, QUEUE_ORDERED_DRAIN, NULL);
-=======
 		blk_queue_ordered(q, QUEUE_ORDERED_DRAIN);
->>>>>>> 56385a12
 	}
 
 	/* If disk is read-only in the host, the guest should obey */
