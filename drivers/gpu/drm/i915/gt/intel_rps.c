/*
 * SPDX-License-Identifier: MIT
 *
 * Copyright © 2019 Intel Corporation
 */

#include <drm/i915_drm.h>

#include "i915_drv.h"
#include "intel_gt.h"
#include "intel_gt_irq.h"
#include "intel_gt_pm_irq.h"
#include "intel_rps.h"
#include "intel_sideband.h"
#include "../../../platform/x86/intel_ips.h"

/*
 * Lock protecting IPS related data structures
 */
static DEFINE_SPINLOCK(mchdev_lock);

static struct intel_gt *rps_to_gt(struct intel_rps *rps)
{
	return container_of(rps, struct intel_gt, rps);
}

static struct drm_i915_private *rps_to_i915(struct intel_rps *rps)
{
	return rps_to_gt(rps)->i915;
}

static struct intel_uncore *rps_to_uncore(struct intel_rps *rps)
{
	return rps_to_gt(rps)->uncore;
}

static u32 rps_pm_sanitize_mask(struct intel_rps *rps, u32 mask)
{
	return mask & ~rps->pm_intrmsk_mbz;
}

static inline void set(struct intel_uncore *uncore, i915_reg_t reg, u32 val)
{
	intel_uncore_write_fw(uncore, reg, val);
}

static u32 rps_pm_mask(struct intel_rps *rps, u8 val)
{
	u32 mask = 0;

	/* We use UP_EI_EXPIRED interrupts for both up/down in manual mode */
	if (val > rps->min_freq_softlimit)
		mask |= (GEN6_PM_RP_UP_EI_EXPIRED |
			 GEN6_PM_RP_DOWN_THRESHOLD |
			 GEN6_PM_RP_DOWN_TIMEOUT);

	if (val < rps->max_freq_softlimit)
		mask |= GEN6_PM_RP_UP_EI_EXPIRED | GEN6_PM_RP_UP_THRESHOLD;

	mask &= READ_ONCE(rps->pm_events);

	return rps_pm_sanitize_mask(rps, ~mask);
}

static void rps_reset_ei(struct intel_rps *rps)
{
	memset(&rps->ei, 0, sizeof(rps->ei));
}

static void rps_enable_interrupts(struct intel_rps *rps)
{
	struct intel_gt *gt = rps_to_gt(rps);
	u32 events;

	rps_reset_ei(rps);

	if (IS_VALLEYVIEW(gt->i915))
		/* WaGsvRC0ResidencyMethod:vlv */
		events = GEN6_PM_RP_UP_EI_EXPIRED;
	else
		events = (GEN6_PM_RP_UP_THRESHOLD |
			  GEN6_PM_RP_DOWN_THRESHOLD |
			  GEN6_PM_RP_DOWN_TIMEOUT);
	WRITE_ONCE(rps->pm_events, events);

	spin_lock_irq(&gt->irq_lock);
	gen6_gt_pm_enable_irq(gt, rps->pm_events);
	spin_unlock_irq(&gt->irq_lock);

<<<<<<< HEAD
	set(gt->uncore, GEN6_PMINTRMSK, rps_pm_mask(rps, rps->cur_freq));
=======
	intel_uncore_write(gt->uncore,
			   GEN6_PMINTRMSK, rps_pm_mask(rps, rps->last_freq));
>>>>>>> 04d5ce62
}

static void gen6_rps_reset_interrupts(struct intel_rps *rps)
{
	gen6_gt_pm_reset_iir(rps_to_gt(rps), GEN6_PM_RPS_EVENTS);
}

static void gen11_rps_reset_interrupts(struct intel_rps *rps)
{
	while (gen11_gt_reset_one_iir(rps_to_gt(rps), 0, GEN11_GTPM))
		;
}

static void rps_reset_interrupts(struct intel_rps *rps)
{
	struct intel_gt *gt = rps_to_gt(rps);

	spin_lock_irq(&gt->irq_lock);
	if (INTEL_GEN(gt->i915) >= 11)
		gen11_rps_reset_interrupts(rps);
	else
		gen6_rps_reset_interrupts(rps);

	rps->pm_iir = 0;
	spin_unlock_irq(&gt->irq_lock);
}

static void rps_disable_interrupts(struct intel_rps *rps)
{
	struct intel_gt *gt = rps_to_gt(rps);

	WRITE_ONCE(rps->pm_events, 0);

<<<<<<< HEAD
	set(gt->uncore, GEN6_PMINTRMSK, rps_pm_sanitize_mask(rps, ~0u));
=======
	intel_uncore_write(gt->uncore,
			   GEN6_PMINTRMSK, rps_pm_sanitize_mask(rps, ~0u));
>>>>>>> 04d5ce62

	spin_lock_irq(&gt->irq_lock);
	gen6_gt_pm_disable_irq(gt, GEN6_PM_RPS_EVENTS);
	spin_unlock_irq(&gt->irq_lock);

	intel_synchronize_irq(gt->i915);

	/*
	 * Now that we will not be generating any more work, flush any
	 * outstanding tasks. As we are called on the RPS idle path,
	 * we will reset the GPU to minimum frequencies, so the current
	 * state of the worker can be discarded.
	 */
	cancel_work_sync(&rps->work);

	rps_reset_interrupts(rps);
}

static const struct cparams {
	u16 i;
	u16 t;
	u16 m;
	u16 c;
} cparams[] = {
	{ 1, 1333, 301, 28664 },
	{ 1, 1066, 294, 24460 },
	{ 1, 800, 294, 25192 },
	{ 0, 1333, 276, 27605 },
	{ 0, 1066, 276, 27605 },
	{ 0, 800, 231, 23784 },
};

static void gen5_rps_init(struct intel_rps *rps)
{
	struct drm_i915_private *i915 = rps_to_i915(rps);
	struct intel_uncore *uncore = rps_to_uncore(rps);
	u8 fmax, fmin, fstart;
	u32 rgvmodectl;
	int c_m, i;

	if (i915->fsb_freq <= 3200)
		c_m = 0;
	else if (i915->fsb_freq <= 4800)
		c_m = 1;
	else
		c_m = 2;

	for (i = 0; i < ARRAY_SIZE(cparams); i++) {
		if (cparams[i].i == c_m && cparams[i].t == i915->mem_freq) {
			rps->ips.m = cparams[i].m;
			rps->ips.c = cparams[i].c;
			break;
		}
	}

	rgvmodectl = intel_uncore_read(uncore, MEMMODECTL);

	/* Set up min, max, and cur for interrupt handling */
	fmax = (rgvmodectl & MEMMODE_FMAX_MASK) >> MEMMODE_FMAX_SHIFT;
	fmin = (rgvmodectl & MEMMODE_FMIN_MASK);
	fstart = (rgvmodectl & MEMMODE_FSTART_MASK) >>
		MEMMODE_FSTART_SHIFT;
	DRM_DEBUG_DRIVER("fmax: %d, fmin: %d, fstart: %d\n",
			 fmax, fmin, fstart);

	rps->min_freq = fmax;
	rps->max_freq = fmin;

	rps->idle_freq = rps->min_freq;
	rps->cur_freq = rps->idle_freq;
}

static unsigned long
__ips_chipset_val(struct intel_ips *ips)
{
	struct intel_uncore *uncore =
		rps_to_uncore(container_of(ips, struct intel_rps, ips));
	unsigned long now = jiffies_to_msecs(jiffies), dt;
	unsigned long result;
	u64 total, delta;

	lockdep_assert_held(&mchdev_lock);

	/*
	 * Prevent division-by-zero if we are asking too fast.
	 * Also, we don't get interesting results if we are polling
	 * faster than once in 10ms, so just return the saved value
	 * in such cases.
	 */
	dt = now - ips->last_time1;
	if (dt <= 10)
		return ips->chipset_power;

	/* FIXME: handle per-counter overflow */
	total = intel_uncore_read(uncore, DMIEC);
	total += intel_uncore_read(uncore, DDREC);
	total += intel_uncore_read(uncore, CSIEC);

	delta = total - ips->last_count1;

	result = div_u64(div_u64(ips->m * delta, dt) + ips->c, 10);

	ips->last_count1 = total;
	ips->last_time1 = now;

	ips->chipset_power = result;

	return result;
}

static unsigned long ips_mch_val(struct intel_uncore *uncore)
{
	unsigned int m, x, b;
	u32 tsfs;

	tsfs = intel_uncore_read(uncore, TSFS);
	x = intel_uncore_read8(uncore, TR1);

	b = tsfs & TSFS_INTR_MASK;
	m = (tsfs & TSFS_SLOPE_MASK) >> TSFS_SLOPE_SHIFT;

	return m * x / 127 - b;
}

static int _pxvid_to_vd(u8 pxvid)
{
	if (pxvid == 0)
		return 0;

	if (pxvid >= 8 && pxvid < 31)
		pxvid = 31;

	return (pxvid + 2) * 125;
}

static u32 pvid_to_extvid(struct drm_i915_private *i915, u8 pxvid)
{
	const int vd = _pxvid_to_vd(pxvid);

	if (INTEL_INFO(i915)->is_mobile)
		return max(vd - 1125, 0);

	return vd;
}

static void __gen5_ips_update(struct intel_ips *ips)
{
	struct intel_uncore *uncore =
		rps_to_uncore(container_of(ips, struct intel_rps, ips));
	u64 now, delta, dt;
	u32 count;

	lockdep_assert_held(&mchdev_lock);

	now = ktime_get_raw_ns();
	dt = now - ips->last_time2;
	do_div(dt, NSEC_PER_MSEC);

	/* Don't divide by 0 */
	if (dt <= 10)
		return;

	count = intel_uncore_read(uncore, GFXEC);
	delta = count - ips->last_count2;

	ips->last_count2 = count;
	ips->last_time2 = now;

	/* More magic constants... */
	ips->gfx_power = div_u64(delta * 1181, dt * 10);
}

static void gen5_rps_update(struct intel_rps *rps)
{
	spin_lock_irq(&mchdev_lock);
	__gen5_ips_update(&rps->ips);
	spin_unlock_irq(&mchdev_lock);
}

static bool gen5_rps_set(struct intel_rps *rps, u8 val)
{
	struct intel_uncore *uncore = rps_to_uncore(rps);
	u16 rgvswctl;

	lockdep_assert_held(&mchdev_lock);

	rgvswctl = intel_uncore_read16(uncore, MEMSWCTL);
	if (rgvswctl & MEMCTL_CMD_STS) {
		DRM_DEBUG("gpu busy, RCS change rejected\n");
		return false; /* still busy with another command */
	}

	/* Invert the frequency bin into an ips delay */
	val = rps->max_freq - val;
	val = rps->min_freq + val;

	rgvswctl =
		(MEMCTL_CMD_CHFREQ << MEMCTL_CMD_SHIFT) |
		(val << MEMCTL_FREQ_SHIFT) |
		MEMCTL_SFCAVM;
	intel_uncore_write16(uncore, MEMSWCTL, rgvswctl);
	intel_uncore_posting_read16(uncore, MEMSWCTL);

	rgvswctl |= MEMCTL_CMD_STS;
	intel_uncore_write16(uncore, MEMSWCTL, rgvswctl);

	return true;
}

static unsigned long intel_pxfreq(u32 vidfreq)
{
	int div = (vidfreq & 0x3f0000) >> 16;
	int post = (vidfreq & 0x3000) >> 12;
	int pre = (vidfreq & 0x7);

	if (!pre)
		return 0;

	return div * 133333 / (pre << post);
}

static unsigned int init_emon(struct intel_uncore *uncore)
{
	u8 pxw[16];
	int i;

	/* Disable to program */
	intel_uncore_write(uncore, ECR, 0);
	intel_uncore_posting_read(uncore, ECR);

	/* Program energy weights for various events */
	intel_uncore_write(uncore, SDEW, 0x15040d00);
	intel_uncore_write(uncore, CSIEW0, 0x007f0000);
	intel_uncore_write(uncore, CSIEW1, 0x1e220004);
	intel_uncore_write(uncore, CSIEW2, 0x04000004);

	for (i = 0; i < 5; i++)
		intel_uncore_write(uncore, PEW(i), 0);
	for (i = 0; i < 3; i++)
		intel_uncore_write(uncore, DEW(i), 0);

	/* Program P-state weights to account for frequency power adjustment */
	for (i = 0; i < 16; i++) {
		u32 pxvidfreq = intel_uncore_read(uncore, PXVFREQ(i));
		unsigned int freq = intel_pxfreq(pxvidfreq);
		unsigned int vid =
			(pxvidfreq & PXVFREQ_PX_MASK) >> PXVFREQ_PX_SHIFT;
		unsigned int val;

		val = vid * vid * freq / 1000 * 255;
		val /= 127 * 127 * 900;

		pxw[i] = val;
	}
	/* Render standby states get 0 weight */
	pxw[14] = 0;
	pxw[15] = 0;

	for (i = 0; i < 4; i++) {
		intel_uncore_write(uncore, PXW(i),
				   pxw[i * 4 + 0] << 24 |
				   pxw[i * 4 + 1] << 16 |
				   pxw[i * 4 + 2] <<  8 |
				   pxw[i * 4 + 3] <<  0);
	}

	/* Adjust magic regs to magic values (more experimental results) */
	intel_uncore_write(uncore, OGW0, 0);
	intel_uncore_write(uncore, OGW1, 0);
	intel_uncore_write(uncore, EG0, 0x00007f00);
	intel_uncore_write(uncore, EG1, 0x0000000e);
	intel_uncore_write(uncore, EG2, 0x000e0000);
	intel_uncore_write(uncore, EG3, 0x68000300);
	intel_uncore_write(uncore, EG4, 0x42000000);
	intel_uncore_write(uncore, EG5, 0x00140031);
	intel_uncore_write(uncore, EG6, 0);
	intel_uncore_write(uncore, EG7, 0);

	for (i = 0; i < 8; i++)
		intel_uncore_write(uncore, PXWL(i), 0);

	/* Enable PMON + select events */
	intel_uncore_write(uncore, ECR, 0x80000019);

	return intel_uncore_read(uncore, LCFUSE02) & LCFUSE_HIV_MASK;
}

static bool gen5_rps_enable(struct intel_rps *rps)
{
	struct intel_uncore *uncore = rps_to_uncore(rps);
	u8 fstart, vstart;
	u32 rgvmodectl;

	spin_lock_irq(&mchdev_lock);

	rgvmodectl = intel_uncore_read(uncore, MEMMODECTL);

	/* Enable temp reporting */
	intel_uncore_write16(uncore, PMMISC,
			     intel_uncore_read16(uncore, PMMISC) | MCPPCE_EN);
	intel_uncore_write16(uncore, TSC1,
			     intel_uncore_read16(uncore, TSC1) | TSE);

	/* 100ms RC evaluation intervals */
	intel_uncore_write(uncore, RCUPEI, 100000);
	intel_uncore_write(uncore, RCDNEI, 100000);

	/* Set max/min thresholds to 90ms and 80ms respectively */
	intel_uncore_write(uncore, RCBMAXAVG, 90000);
	intel_uncore_write(uncore, RCBMINAVG, 80000);

	intel_uncore_write(uncore, MEMIHYST, 1);

	/* Set up min, max, and cur for interrupt handling */
	fstart = (rgvmodectl & MEMMODE_FSTART_MASK) >>
		MEMMODE_FSTART_SHIFT;

	vstart = (intel_uncore_read(uncore, PXVFREQ(fstart)) &
		  PXVFREQ_PX_MASK) >> PXVFREQ_PX_SHIFT;

	intel_uncore_write(uncore,
			   MEMINTREN,
			   MEMINT_CX_SUPR_EN | MEMINT_EVAL_CHG_EN);

	intel_uncore_write(uncore, VIDSTART, vstart);
	intel_uncore_posting_read(uncore, VIDSTART);

	rgvmodectl |= MEMMODE_SWMODE_EN;
	intel_uncore_write(uncore, MEMMODECTL, rgvmodectl);

	if (wait_for_atomic((intel_uncore_read(uncore, MEMSWCTL) &
			     MEMCTL_CMD_STS) == 0, 10))
		DRM_ERROR("stuck trying to change perf mode\n");
	mdelay(1);

	gen5_rps_set(rps, rps->cur_freq);

	rps->ips.last_count1 = intel_uncore_read(uncore, DMIEC);
	rps->ips.last_count1 += intel_uncore_read(uncore, DDREC);
	rps->ips.last_count1 += intel_uncore_read(uncore, CSIEC);
	rps->ips.last_time1 = jiffies_to_msecs(jiffies);

	rps->ips.last_count2 = intel_uncore_read(uncore, GFXEC);
	rps->ips.last_time2 = ktime_get_raw_ns();

	spin_unlock_irq(&mchdev_lock);

	rps->ips.corr = init_emon(uncore);

	return true;
}

static void gen5_rps_disable(struct intel_rps *rps)
{
	struct intel_uncore *uncore = rps_to_uncore(rps);
	u16 rgvswctl;

	spin_lock_irq(&mchdev_lock);

	rgvswctl = intel_uncore_read16(uncore, MEMSWCTL);

	/* Ack interrupts, disable EFC interrupt */
	intel_uncore_write(uncore, MEMINTREN,
			   intel_uncore_read(uncore, MEMINTREN) &
			   ~MEMINT_EVAL_CHG_EN);
	intel_uncore_write(uncore, MEMINTRSTS, MEMINT_EVAL_CHG);
	intel_uncore_write(uncore, DEIER,
			   intel_uncore_read(uncore, DEIER) & ~DE_PCU_EVENT);
	intel_uncore_write(uncore, DEIIR, DE_PCU_EVENT);
	intel_uncore_write(uncore, DEIMR,
			   intel_uncore_read(uncore, DEIMR) | DE_PCU_EVENT);

	/* Go back to the starting frequency */
	gen5_rps_set(rps, rps->idle_freq);
	mdelay(1);
	rgvswctl |= MEMCTL_CMD_STS;
	intel_uncore_write(uncore, MEMSWCTL, rgvswctl);
	mdelay(1);

	spin_unlock_irq(&mchdev_lock);
}

static u32 rps_limits(struct intel_rps *rps, u8 val)
{
	u32 limits;

	/*
	 * Only set the down limit when we've reached the lowest level to avoid
	 * getting more interrupts, otherwise leave this clear. This prevents a
	 * race in the hw when coming out of rc6: There's a tiny window where
	 * the hw runs at the minimal clock before selecting the desired
	 * frequency, if the down threshold expires in that window we will not
	 * receive a down interrupt.
	 */
	if (INTEL_GEN(rps_to_i915(rps)) >= 9) {
		limits = rps->max_freq_softlimit << 23;
		if (val <= rps->min_freq_softlimit)
			limits |= rps->min_freq_softlimit << 14;
	} else {
		limits = rps->max_freq_softlimit << 24;
		if (val <= rps->min_freq_softlimit)
			limits |= rps->min_freq_softlimit << 16;
	}

	return limits;
}

static void rps_set_power(struct intel_rps *rps, int new_power)
{
	struct intel_uncore *uncore = rps_to_uncore(rps);
	struct drm_i915_private *i915 = rps_to_i915(rps);
	u32 threshold_up = 0, threshold_down = 0; /* in % */
	u32 ei_up = 0, ei_down = 0;

	lockdep_assert_held(&rps->power.mutex);

	if (new_power == rps->power.mode)
		return;

	/* Note the units here are not exactly 1us, but 1280ns. */
	switch (new_power) {
	case LOW_POWER:
		/* Upclock if more than 95% busy over 16ms */
		ei_up = 16000;
		threshold_up = 95;

		/* Downclock if less than 85% busy over 32ms */
		ei_down = 32000;
		threshold_down = 85;
		break;

	case BETWEEN:
		/* Upclock if more than 90% busy over 13ms */
		ei_up = 13000;
		threshold_up = 90;

		/* Downclock if less than 75% busy over 32ms */
		ei_down = 32000;
		threshold_down = 75;
		break;

	case HIGH_POWER:
		/* Upclock if more than 85% busy over 10ms */
		ei_up = 10000;
		threshold_up = 85;

		/* Downclock if less than 60% busy over 32ms */
		ei_down = 32000;
		threshold_down = 60;
		break;
	}

	/* When byt can survive without system hang with dynamic
	 * sw freq adjustments, this restriction can be lifted.
	 */
	if (IS_VALLEYVIEW(i915))
		goto skip_hw_write;

	set(uncore, GEN6_RP_UP_EI, GT_INTERVAL_FROM_US(i915, ei_up));
	set(uncore, GEN6_RP_UP_THRESHOLD,
	    GT_INTERVAL_FROM_US(i915, ei_up * threshold_up / 100));

	set(uncore, GEN6_RP_DOWN_EI, GT_INTERVAL_FROM_US(i915, ei_down));
	set(uncore, GEN6_RP_DOWN_THRESHOLD,
	    GT_INTERVAL_FROM_US(i915, ei_down * threshold_down / 100));

	set(uncore, GEN6_RP_CONTROL,
	    (INTEL_GEN(i915) > 9 ? 0 : GEN6_RP_MEDIA_TURBO) |
	    GEN6_RP_MEDIA_HW_NORMAL_MODE |
	    GEN6_RP_MEDIA_IS_GFX |
	    GEN6_RP_ENABLE |
	    GEN6_RP_UP_BUSY_AVG |
	    GEN6_RP_DOWN_IDLE_AVG);

skip_hw_write:
	rps->power.mode = new_power;
	rps->power.up_threshold = threshold_up;
	rps->power.down_threshold = threshold_down;
}

static void gen6_rps_set_thresholds(struct intel_rps *rps, u8 val)
{
	int new_power;

	new_power = rps->power.mode;
	switch (rps->power.mode) {
	case LOW_POWER:
		if (val > rps->efficient_freq + 1 &&
		    val > rps->cur_freq)
			new_power = BETWEEN;
		break;

	case BETWEEN:
		if (val <= rps->efficient_freq &&
		    val < rps->cur_freq)
			new_power = LOW_POWER;
		else if (val >= rps->rp0_freq &&
			 val > rps->cur_freq)
			new_power = HIGH_POWER;
		break;

	case HIGH_POWER:
		if (val < (rps->rp1_freq + rps->rp0_freq) >> 1 &&
		    val < rps->cur_freq)
			new_power = BETWEEN;
		break;
	}
	/* Max/min bins are special */
	if (val <= rps->min_freq_softlimit)
		new_power = LOW_POWER;
	if (val >= rps->max_freq_softlimit)
		new_power = HIGH_POWER;

	mutex_lock(&rps->power.mutex);
	if (rps->power.interactive)
		new_power = HIGH_POWER;
	rps_set_power(rps, new_power);
	mutex_unlock(&rps->power.mutex);
}

void intel_rps_mark_interactive(struct intel_rps *rps, bool interactive)
{
	mutex_lock(&rps->power.mutex);
	if (interactive) {
		if (!rps->power.interactive++ && READ_ONCE(rps->active))
			rps_set_power(rps, HIGH_POWER);
	} else {
		GEM_BUG_ON(!rps->power.interactive);
		rps->power.interactive--;
	}
	mutex_unlock(&rps->power.mutex);
}

static int gen6_rps_set(struct intel_rps *rps, u8 val)
{
	struct intel_uncore *uncore = rps_to_uncore(rps);
	struct drm_i915_private *i915 = rps_to_i915(rps);
	u32 swreq;

	if (INTEL_GEN(i915) >= 9)
		swreq = GEN9_FREQUENCY(val);
	else if (IS_HASWELL(i915) || IS_BROADWELL(i915))
		swreq = HSW_FREQUENCY(val);
	else
		swreq = (GEN6_FREQUENCY(val) |
			 GEN6_OFFSET(0) |
			 GEN6_AGGRESSIVE_TURBO);
	set(uncore, GEN6_RPNSWREQ, swreq);

	return 0;
}

static int vlv_rps_set(struct intel_rps *rps, u8 val)
{
	struct drm_i915_private *i915 = rps_to_i915(rps);
	int err;

	vlv_punit_get(i915);
	err = vlv_punit_write(i915, PUNIT_REG_GPU_FREQ_REQ, val);
	vlv_punit_put(i915);

	return err;
}

static int rps_set(struct intel_rps *rps, u8 val, bool update)
{
	struct drm_i915_private *i915 = rps_to_i915(rps);
	int err;

	if (INTEL_GEN(i915) < 6)
		return 0;

	if (val == rps->last_freq)
		return 0;

	if (IS_VALLEYVIEW(i915) || IS_CHERRYVIEW(i915))
		err = vlv_rps_set(rps, val);
	else
		err = gen6_rps_set(rps, val);
	if (err)
		return err;

	if (update)
		gen6_rps_set_thresholds(rps, val);
	rps->last_freq = val;

	return 0;
}

void intel_rps_unpark(struct intel_rps *rps)
{
	u8 freq;

	if (!rps->enabled)
		return;

	/*
	 * Use the user's desired frequency as a guide, but for better
	 * performance, jump directly to RPe as our starting frequency.
	 */
	mutex_lock(&rps->lock);

	WRITE_ONCE(rps->active, true);

	freq = max(rps->cur_freq, rps->efficient_freq),
	freq = clamp(freq, rps->min_freq_softlimit, rps->max_freq_softlimit);
	intel_rps_set(rps, freq);

	rps->last_adj = 0;

	mutex_unlock(&rps->lock);

	if (INTEL_GEN(rps_to_i915(rps)) >= 6)
		rps_enable_interrupts(rps);

	if (IS_GEN(rps_to_i915(rps), 5))
		gen5_rps_update(rps);
}

void intel_rps_park(struct intel_rps *rps)
{
	struct drm_i915_private *i915 = rps_to_i915(rps);

	if (!rps->enabled)
		return;

	if (INTEL_GEN(i915) >= 6)
		rps_disable_interrupts(rps);

	WRITE_ONCE(rps->active, false);
	if (rps->last_freq <= rps->idle_freq)
		return;

	/*
	 * The punit delays the write of the frequency and voltage until it
	 * determines the GPU is awake. During normal usage we don't want to
	 * waste power changing the frequency if the GPU is sleeping (rc6).
	 * However, the GPU and driver is now idle and we do not want to delay
	 * switching to minimum voltage (reducing power whilst idle) as we do
	 * not expect to be woken in the near future and so must flush the
	 * change by waking the device.
	 *
	 * We choose to take the media powerwell (either would do to trick the
	 * punit into committing the voltage change) as that takes a lot less
	 * power than the render powerwell.
	 */
	intel_uncore_forcewake_get(rps_to_uncore(rps), FORCEWAKE_MEDIA);
	rps_set(rps, rps->idle_freq, false);
	intel_uncore_forcewake_put(rps_to_uncore(rps), FORCEWAKE_MEDIA);

	/*
	 * Since we will try and restart from the previously requested
	 * frequency on unparking, treat this idle point as a downclock
	 * interrupt and reduce the frequency for resume. If we park/unpark
	 * more frequently than the rps worker can run, we will not respond
	 * to any EI and never see a change in frequency.
	 *
	 * (Note we accommodate Cherryview's limitation of only using an
	 * even bin by applying it to all.)
	 */
	rps->cur_freq =
		max_t(int, round_down(rps->cur_freq - 1, 2), rps->min_freq);
}

void intel_rps_boost(struct i915_request *rq)
{
	struct intel_rps *rps = &READ_ONCE(rq->engine)->gt->rps;
	unsigned long flags;

	if (i915_request_signaled(rq) || !READ_ONCE(rps->active))
		return;

	/* Serializes with i915_request_retire() */
	spin_lock_irqsave(&rq->lock, flags);
	if (!i915_request_has_waitboost(rq) &&
	    !dma_fence_is_signaled_locked(&rq->fence)) {
		set_bit(I915_FENCE_FLAG_BOOST, &rq->fence.flags);

		if (!atomic_fetch_inc(&rps->num_waiters) &&
		    READ_ONCE(rps->cur_freq) < rps->boost_freq)
			schedule_work(&rps->work);

		atomic_inc(&rps->boosts);
	}
	spin_unlock_irqrestore(&rq->lock, flags);
}

int intel_rps_set(struct intel_rps *rps, u8 val)
{
	int err;

	lockdep_assert_held(&rps->lock);
	GEM_BUG_ON(val > rps->max_freq);
	GEM_BUG_ON(val < rps->min_freq);

	if (rps->active) {
		err = rps_set(rps, val, true);
		if (err)
			return err;

		/*
		 * Make sure we continue to get interrupts
		 * until we hit the minimum or maximum frequencies.
		 */
		if (INTEL_GEN(rps_to_i915(rps)) >= 6) {
			struct intel_uncore *uncore = rps_to_uncore(rps);

			set(uncore,
			    GEN6_RP_INTERRUPT_LIMITS, rps_limits(rps, val));

			set(uncore, GEN6_PMINTRMSK, rps_pm_mask(rps, val));
		}
	}

	rps->cur_freq = val;
	return 0;
}

static void gen6_rps_init(struct intel_rps *rps)
{
	struct drm_i915_private *i915 = rps_to_i915(rps);
	struct intel_uncore *uncore = rps_to_uncore(rps);

	/* All of these values are in units of 50MHz */

	/* static values from HW: RP0 > RP1 > RPn (min_freq) */
	if (IS_GEN9_LP(i915)) {
		u32 rp_state_cap = intel_uncore_read(uncore, BXT_RP_STATE_CAP);

		rps->rp0_freq = (rp_state_cap >> 16) & 0xff;
		rps->rp1_freq = (rp_state_cap >>  8) & 0xff;
		rps->min_freq = (rp_state_cap >>  0) & 0xff;
	} else {
		u32 rp_state_cap = intel_uncore_read(uncore, GEN6_RP_STATE_CAP);

		rps->rp0_freq = (rp_state_cap >>  0) & 0xff;
		rps->rp1_freq = (rp_state_cap >>  8) & 0xff;
		rps->min_freq = (rp_state_cap >> 16) & 0xff;
	}

	/* hw_max = RP0 until we check for overclocking */
	rps->max_freq = rps->rp0_freq;

	rps->efficient_freq = rps->rp1_freq;
	if (IS_HASWELL(i915) || IS_BROADWELL(i915) ||
	    IS_GEN9_BC(i915) || INTEL_GEN(i915) >= 10) {
		u32 ddcc_status = 0;

		if (sandybridge_pcode_read(i915,
					   HSW_PCODE_DYNAMIC_DUTY_CYCLE_CONTROL,
					   &ddcc_status, NULL) == 0)
			rps->efficient_freq =
				clamp_t(u8,
					(ddcc_status >> 8) & 0xff,
					rps->min_freq,
					rps->max_freq);
	}

	if (IS_GEN9_BC(i915) || INTEL_GEN(i915) >= 10) {
		/* Store the frequency values in 16.66 MHZ units, which is
		 * the natural hardware unit for SKL
		 */
		rps->rp0_freq *= GEN9_FREQ_SCALER;
		rps->rp1_freq *= GEN9_FREQ_SCALER;
		rps->min_freq *= GEN9_FREQ_SCALER;
		rps->max_freq *= GEN9_FREQ_SCALER;
		rps->efficient_freq *= GEN9_FREQ_SCALER;
	}
}

static bool rps_reset(struct intel_rps *rps)
{
	/* force a reset */
	rps->power.mode = -1;
	rps->last_freq = -1;

	if (rps_set(rps, rps->min_freq, true)) {
		DRM_ERROR("Failed to reset RPS to initial values\n");
		return false;
	}

	rps->cur_freq = rps->min_freq;
	return true;
}

/* See the Gen9_GT_PM_Programming_Guide doc for the below */
static bool gen9_rps_enable(struct intel_rps *rps)
{
	struct drm_i915_private *i915 = rps_to_i915(rps);
	struct intel_uncore *uncore = rps_to_uncore(rps);

	/* Program defaults and thresholds for RPS */
	if (IS_GEN(i915, 9))
		intel_uncore_write_fw(uncore, GEN6_RC_VIDEO_FREQ,
				      GEN9_FREQUENCY(rps->rp1_freq));

	/* 1 second timeout */
	intel_uncore_write_fw(uncore, GEN6_RP_DOWN_TIMEOUT,
			      GT_INTERVAL_FROM_US(i915, 1000000));

	intel_uncore_write_fw(uncore, GEN6_RP_IDLE_HYSTERSIS, 0xa);

	return rps_reset(rps);
}

static bool gen8_rps_enable(struct intel_rps *rps)
{
	struct intel_uncore *uncore = rps_to_uncore(rps);

	intel_uncore_write_fw(uncore, GEN6_RC_VIDEO_FREQ,
			      HSW_FREQUENCY(rps->rp1_freq));

	/* NB: Docs say 1s, and 1000000 - which aren't equivalent */
	intel_uncore_write_fw(uncore, GEN6_RP_DOWN_TIMEOUT,
			      100000000 / 128); /* 1 second timeout */

	intel_uncore_write_fw(uncore, GEN6_RP_IDLE_HYSTERSIS, 10);

	return rps_reset(rps);
}

static bool gen6_rps_enable(struct intel_rps *rps)
{
	struct intel_uncore *uncore = rps_to_uncore(rps);

	/* Power down if completely idle for over 50ms */
	intel_uncore_write_fw(uncore, GEN6_RP_DOWN_TIMEOUT, 50000);
	intel_uncore_write_fw(uncore, GEN6_RP_IDLE_HYSTERSIS, 10);

	return rps_reset(rps);
}

static int chv_rps_max_freq(struct intel_rps *rps)
{
	struct drm_i915_private *i915 = rps_to_i915(rps);
	u32 val;

	val = vlv_punit_read(i915, FB_GFX_FMAX_AT_VMAX_FUSE);

	switch (RUNTIME_INFO(i915)->sseu.eu_total) {
	case 8:
		/* (2 * 4) config */
		val >>= FB_GFX_FMAX_AT_VMAX_2SS4EU_FUSE_SHIFT;
		break;
	case 12:
		/* (2 * 6) config */
		val >>= FB_GFX_FMAX_AT_VMAX_2SS6EU_FUSE_SHIFT;
		break;
	case 16:
		/* (2 * 8) config */
	default:
		/* Setting (2 * 8) Min RP0 for any other combination */
		val >>= FB_GFX_FMAX_AT_VMAX_2SS8EU_FUSE_SHIFT;
		break;
	}

	return val & FB_GFX_FREQ_FUSE_MASK;
}

static int chv_rps_rpe_freq(struct intel_rps *rps)
{
	struct drm_i915_private *i915 = rps_to_i915(rps);
	u32 val;

	val = vlv_punit_read(i915, PUNIT_GPU_DUTYCYCLE_REG);
	val >>= PUNIT_GPU_DUTYCYCLE_RPE_FREQ_SHIFT;

	return val & PUNIT_GPU_DUTYCYCLE_RPE_FREQ_MASK;
}

static int chv_rps_guar_freq(struct intel_rps *rps)
{
	struct drm_i915_private *i915 = rps_to_i915(rps);
	u32 val;

	val = vlv_punit_read(i915, FB_GFX_FMAX_AT_VMAX_FUSE);

	return val & FB_GFX_FREQ_FUSE_MASK;
}

static u32 chv_rps_min_freq(struct intel_rps *rps)
{
	struct drm_i915_private *i915 = rps_to_i915(rps);
	u32 val;

	val = vlv_punit_read(i915, FB_GFX_FMIN_AT_VMIN_FUSE);
	val >>= FB_GFX_FMIN_AT_VMIN_FUSE_SHIFT;

	return val & FB_GFX_FREQ_FUSE_MASK;
}

static bool chv_rps_enable(struct intel_rps *rps)
{
	struct intel_uncore *uncore = rps_to_uncore(rps);
	struct drm_i915_private *i915 = rps_to_i915(rps);
	u32 val;

	/* 1: Program defaults and thresholds for RPS*/
	intel_uncore_write_fw(uncore, GEN6_RP_DOWN_TIMEOUT, 1000000);
	intel_uncore_write_fw(uncore, GEN6_RP_UP_THRESHOLD, 59400);
	intel_uncore_write_fw(uncore, GEN6_RP_DOWN_THRESHOLD, 245000);
	intel_uncore_write_fw(uncore, GEN6_RP_UP_EI, 66000);
	intel_uncore_write_fw(uncore, GEN6_RP_DOWN_EI, 350000);

	intel_uncore_write_fw(uncore, GEN6_RP_IDLE_HYSTERSIS, 10);

	/* 2: Enable RPS */
	intel_uncore_write_fw(uncore, GEN6_RP_CONTROL,
			      GEN6_RP_MEDIA_HW_NORMAL_MODE |
			      GEN6_RP_MEDIA_IS_GFX |
			      GEN6_RP_ENABLE |
			      GEN6_RP_UP_BUSY_AVG |
			      GEN6_RP_DOWN_IDLE_AVG);

	/* Setting Fixed Bias */
	vlv_punit_get(i915);

	val = VLV_OVERRIDE_EN | VLV_SOC_TDP_EN | CHV_BIAS_CPU_50_SOC_50;
	vlv_punit_write(i915, VLV_TURBO_SOC_OVERRIDE, val);

	val = vlv_punit_read(i915, PUNIT_REG_GPU_FREQ_STS);

	vlv_punit_put(i915);

	/* RPS code assumes GPLL is used */
	drm_WARN_ONCE(&i915->drm, (val & GPLLENABLE) == 0,
		      "GPLL not enabled\n");

	DRM_DEBUG_DRIVER("GPLL enabled? %s\n", yesno(val & GPLLENABLE));
	DRM_DEBUG_DRIVER("GPU status: 0x%08x\n", val);

	return rps_reset(rps);
}

static int vlv_rps_guar_freq(struct intel_rps *rps)
{
	struct drm_i915_private *i915 = rps_to_i915(rps);
	u32 val, rp1;

	val = vlv_nc_read(i915, IOSF_NC_FB_GFX_FREQ_FUSE);

	rp1 = val & FB_GFX_FGUARANTEED_FREQ_FUSE_MASK;
	rp1 >>= FB_GFX_FGUARANTEED_FREQ_FUSE_SHIFT;

	return rp1;
}

static int vlv_rps_max_freq(struct intel_rps *rps)
{
	struct drm_i915_private *i915 = rps_to_i915(rps);
	u32 val, rp0;

	val = vlv_nc_read(i915, IOSF_NC_FB_GFX_FREQ_FUSE);

	rp0 = (val & FB_GFX_MAX_FREQ_FUSE_MASK) >> FB_GFX_MAX_FREQ_FUSE_SHIFT;
	/* Clamp to max */
	rp0 = min_t(u32, rp0, 0xea);

	return rp0;
}

static int vlv_rps_rpe_freq(struct intel_rps *rps)
{
	struct drm_i915_private *i915 = rps_to_i915(rps);
	u32 val, rpe;

	val = vlv_nc_read(i915, IOSF_NC_FB_GFX_FMAX_FUSE_LO);
	rpe = (val & FB_FMAX_VMIN_FREQ_LO_MASK) >> FB_FMAX_VMIN_FREQ_LO_SHIFT;
	val = vlv_nc_read(i915, IOSF_NC_FB_GFX_FMAX_FUSE_HI);
	rpe |= (val & FB_FMAX_VMIN_FREQ_HI_MASK) << 5;

	return rpe;
}

static int vlv_rps_min_freq(struct intel_rps *rps)
{
	struct drm_i915_private *i915 = rps_to_i915(rps);
	u32 val;

	val = vlv_punit_read(i915, PUNIT_REG_GPU_LFM) & 0xff;
	/*
	 * According to the BYT Punit GPU turbo HAS 1.1.6.3 the minimum value
	 * for the minimum frequency in GPLL mode is 0xc1. Contrary to this on
	 * a BYT-M B0 the above register contains 0xbf. Moreover when setting
	 * a frequency Punit will not allow values below 0xc0. Clamp it 0xc0
	 * to make sure it matches what Punit accepts.
	 */
	return max_t(u32, val, 0xc0);
}

static bool vlv_rps_enable(struct intel_rps *rps)
{
	struct intel_uncore *uncore = rps_to_uncore(rps);
	struct drm_i915_private *i915 = rps_to_i915(rps);
	u32 val;

	intel_uncore_write_fw(uncore, GEN6_RP_DOWN_TIMEOUT, 1000000);
	intel_uncore_write_fw(uncore, GEN6_RP_UP_THRESHOLD, 59400);
	intel_uncore_write_fw(uncore, GEN6_RP_DOWN_THRESHOLD, 245000);
	intel_uncore_write_fw(uncore, GEN6_RP_UP_EI, 66000);
	intel_uncore_write_fw(uncore, GEN6_RP_DOWN_EI, 350000);

	intel_uncore_write_fw(uncore, GEN6_RP_IDLE_HYSTERSIS, 10);

	intel_uncore_write_fw(uncore, GEN6_RP_CONTROL,
			      GEN6_RP_MEDIA_TURBO |
			      GEN6_RP_MEDIA_HW_NORMAL_MODE |
			      GEN6_RP_MEDIA_IS_GFX |
			      GEN6_RP_ENABLE |
			      GEN6_RP_UP_BUSY_AVG |
			      GEN6_RP_DOWN_IDLE_CONT);

	vlv_punit_get(i915);

	/* Setting Fixed Bias */
	val = VLV_OVERRIDE_EN | VLV_SOC_TDP_EN | VLV_BIAS_CPU_125_SOC_875;
	vlv_punit_write(i915, VLV_TURBO_SOC_OVERRIDE, val);

	val = vlv_punit_read(i915, PUNIT_REG_GPU_FREQ_STS);

	vlv_punit_put(i915);

	/* RPS code assumes GPLL is used */
	drm_WARN_ONCE(&i915->drm, (val & GPLLENABLE) == 0,
		      "GPLL not enabled\n");

	DRM_DEBUG_DRIVER("GPLL enabled? %s\n", yesno(val & GPLLENABLE));
	DRM_DEBUG_DRIVER("GPU status: 0x%08x\n", val);

	return rps_reset(rps);
}

static unsigned long __ips_gfx_val(struct intel_ips *ips)
{
	struct intel_rps *rps = container_of(ips, typeof(*rps), ips);
	struct intel_uncore *uncore = rps_to_uncore(rps);
	unsigned long t, corr, state1, corr2, state2;
	u32 pxvid, ext_v;

	lockdep_assert_held(&mchdev_lock);

	pxvid = intel_uncore_read(uncore, PXVFREQ(rps->cur_freq));
	pxvid = (pxvid >> 24) & 0x7f;
	ext_v = pvid_to_extvid(rps_to_i915(rps), pxvid);

	state1 = ext_v;

	/* Revel in the empirically derived constants */

	/* Correction factor in 1/100000 units */
	t = ips_mch_val(uncore);
	if (t > 80)
		corr = t * 2349 + 135940;
	else if (t >= 50)
		corr = t * 964 + 29317;
	else /* < 50 */
		corr = t * 301 + 1004;

	corr = corr * 150142 * state1 / 10000 - 78642;
	corr /= 100000;
	corr2 = corr * ips->corr;

	state2 = corr2 * state1 / 10000;
	state2 /= 100; /* convert to mW */

	__gen5_ips_update(ips);

	return ips->gfx_power + state2;
}

void intel_rps_enable(struct intel_rps *rps)
{
	struct drm_i915_private *i915 = rps_to_i915(rps);
	struct intel_uncore *uncore = rps_to_uncore(rps);

	intel_uncore_forcewake_get(uncore, FORCEWAKE_ALL);
	if (IS_CHERRYVIEW(i915))
		rps->enabled = chv_rps_enable(rps);
	else if (IS_VALLEYVIEW(i915))
		rps->enabled = vlv_rps_enable(rps);
	else if (INTEL_GEN(i915) >= 9)
		rps->enabled = gen9_rps_enable(rps);
	else if (INTEL_GEN(i915) >= 8)
		rps->enabled = gen8_rps_enable(rps);
	else if (INTEL_GEN(i915) >= 6)
		rps->enabled = gen6_rps_enable(rps);
	else if (IS_IRONLAKE_M(i915))
		rps->enabled = gen5_rps_enable(rps);
	intel_uncore_forcewake_put(uncore, FORCEWAKE_ALL);
	if (!rps->enabled)
		return;

	drm_WARN_ON(&i915->drm, rps->max_freq < rps->min_freq);
	drm_WARN_ON(&i915->drm, rps->idle_freq > rps->max_freq);

	drm_WARN_ON(&i915->drm, rps->efficient_freq < rps->min_freq);
	drm_WARN_ON(&i915->drm, rps->efficient_freq > rps->max_freq);
}

static void gen6_rps_disable(struct intel_rps *rps)
{
	set(rps_to_uncore(rps), GEN6_RP_CONTROL, 0);
}

void intel_rps_disable(struct intel_rps *rps)
{
	struct drm_i915_private *i915 = rps_to_i915(rps);

	rps->enabled = false;

	if (INTEL_GEN(i915) >= 6)
		gen6_rps_disable(rps);
	else if (IS_IRONLAKE_M(i915))
		gen5_rps_disable(rps);
}

static int byt_gpu_freq(struct intel_rps *rps, int val)
{
	/*
	 * N = val - 0xb7
	 * Slow = Fast = GPLL ref * N
	 */
	return DIV_ROUND_CLOSEST(rps->gpll_ref_freq * (val - 0xb7), 1000);
}

static int byt_freq_opcode(struct intel_rps *rps, int val)
{
	return DIV_ROUND_CLOSEST(1000 * val, rps->gpll_ref_freq) + 0xb7;
}

static int chv_gpu_freq(struct intel_rps *rps, int val)
{
	/*
	 * N = val / 2
	 * CU (slow) = CU2x (fast) / 2 = GPLL ref * N / 2
	 */
	return DIV_ROUND_CLOSEST(rps->gpll_ref_freq * val, 2 * 2 * 1000);
}

static int chv_freq_opcode(struct intel_rps *rps, int val)
{
	/* CHV needs even values */
	return DIV_ROUND_CLOSEST(2 * 1000 * val, rps->gpll_ref_freq) * 2;
}

int intel_gpu_freq(struct intel_rps *rps, int val)
{
	struct drm_i915_private *i915 = rps_to_i915(rps);

	if (INTEL_GEN(i915) >= 9)
		return DIV_ROUND_CLOSEST(val * GT_FREQUENCY_MULTIPLIER,
					 GEN9_FREQ_SCALER);
	else if (IS_CHERRYVIEW(i915))
		return chv_gpu_freq(rps, val);
	else if (IS_VALLEYVIEW(i915))
		return byt_gpu_freq(rps, val);
	else
		return val * GT_FREQUENCY_MULTIPLIER;
}

int intel_freq_opcode(struct intel_rps *rps, int val)
{
	struct drm_i915_private *i915 = rps_to_i915(rps);

	if (INTEL_GEN(i915) >= 9)
		return DIV_ROUND_CLOSEST(val * GEN9_FREQ_SCALER,
					 GT_FREQUENCY_MULTIPLIER);
	else if (IS_CHERRYVIEW(i915))
		return chv_freq_opcode(rps, val);
	else if (IS_VALLEYVIEW(i915))
		return byt_freq_opcode(rps, val);
	else
		return DIV_ROUND_CLOSEST(val, GT_FREQUENCY_MULTIPLIER);
}

static void vlv_init_gpll_ref_freq(struct intel_rps *rps)
{
	struct drm_i915_private *i915 = rps_to_i915(rps);

	rps->gpll_ref_freq =
		vlv_get_cck_clock(i915, "GPLL ref",
				  CCK_GPLL_CLOCK_CONTROL,
				  i915->czclk_freq);

	DRM_DEBUG_DRIVER("GPLL reference freq: %d kHz\n", rps->gpll_ref_freq);
}

static void vlv_rps_init(struct intel_rps *rps)
{
	struct drm_i915_private *i915 = rps_to_i915(rps);
	u32 val;

	vlv_iosf_sb_get(i915,
			BIT(VLV_IOSF_SB_PUNIT) |
			BIT(VLV_IOSF_SB_NC) |
			BIT(VLV_IOSF_SB_CCK));

	vlv_init_gpll_ref_freq(rps);

	val = vlv_punit_read(i915, PUNIT_REG_GPU_FREQ_STS);
	switch ((val >> 6) & 3) {
	case 0:
	case 1:
		i915->mem_freq = 800;
		break;
	case 2:
		i915->mem_freq = 1066;
		break;
	case 3:
		i915->mem_freq = 1333;
		break;
	}
	DRM_DEBUG_DRIVER("DDR speed: %d MHz\n", i915->mem_freq);

	rps->max_freq = vlv_rps_max_freq(rps);
	rps->rp0_freq = rps->max_freq;
	DRM_DEBUG_DRIVER("max GPU freq: %d MHz (%u)\n",
			 intel_gpu_freq(rps, rps->max_freq),
			 rps->max_freq);

	rps->efficient_freq = vlv_rps_rpe_freq(rps);
	DRM_DEBUG_DRIVER("RPe GPU freq: %d MHz (%u)\n",
			 intel_gpu_freq(rps, rps->efficient_freq),
			 rps->efficient_freq);

	rps->rp1_freq = vlv_rps_guar_freq(rps);
	DRM_DEBUG_DRIVER("RP1(Guar Freq) GPU freq: %d MHz (%u)\n",
			 intel_gpu_freq(rps, rps->rp1_freq),
			 rps->rp1_freq);

	rps->min_freq = vlv_rps_min_freq(rps);
	DRM_DEBUG_DRIVER("min GPU freq: %d MHz (%u)\n",
			 intel_gpu_freq(rps, rps->min_freq),
			 rps->min_freq);

	vlv_iosf_sb_put(i915,
			BIT(VLV_IOSF_SB_PUNIT) |
			BIT(VLV_IOSF_SB_NC) |
			BIT(VLV_IOSF_SB_CCK));
}

static void chv_rps_init(struct intel_rps *rps)
{
	struct drm_i915_private *i915 = rps_to_i915(rps);
	u32 val;

	vlv_iosf_sb_get(i915,
			BIT(VLV_IOSF_SB_PUNIT) |
			BIT(VLV_IOSF_SB_NC) |
			BIT(VLV_IOSF_SB_CCK));

	vlv_init_gpll_ref_freq(rps);

	val = vlv_cck_read(i915, CCK_FUSE_REG);

	switch ((val >> 2) & 0x7) {
	case 3:
		i915->mem_freq = 2000;
		break;
	default:
		i915->mem_freq = 1600;
		break;
	}
	DRM_DEBUG_DRIVER("DDR speed: %d MHz\n", i915->mem_freq);

	rps->max_freq = chv_rps_max_freq(rps);
	rps->rp0_freq = rps->max_freq;
	DRM_DEBUG_DRIVER("max GPU freq: %d MHz (%u)\n",
			 intel_gpu_freq(rps, rps->max_freq),
			 rps->max_freq);

	rps->efficient_freq = chv_rps_rpe_freq(rps);
	DRM_DEBUG_DRIVER("RPe GPU freq: %d MHz (%u)\n",
			 intel_gpu_freq(rps, rps->efficient_freq),
			 rps->efficient_freq);

	rps->rp1_freq = chv_rps_guar_freq(rps);
	DRM_DEBUG_DRIVER("RP1(Guar) GPU freq: %d MHz (%u)\n",
			 intel_gpu_freq(rps, rps->rp1_freq),
			 rps->rp1_freq);

	rps->min_freq = chv_rps_min_freq(rps);
	DRM_DEBUG_DRIVER("min GPU freq: %d MHz (%u)\n",
			 intel_gpu_freq(rps, rps->min_freq),
			 rps->min_freq);

	vlv_iosf_sb_put(i915,
			BIT(VLV_IOSF_SB_PUNIT) |
			BIT(VLV_IOSF_SB_NC) |
			BIT(VLV_IOSF_SB_CCK));

	drm_WARN_ONCE(&i915->drm, (rps->max_freq | rps->efficient_freq |
				   rps->rp1_freq | rps->min_freq) & 1,
		      "Odd GPU freq values\n");
}

static void vlv_c0_read(struct intel_uncore *uncore, struct intel_rps_ei *ei)
{
	ei->ktime = ktime_get_raw();
	ei->render_c0 = intel_uncore_read(uncore, VLV_RENDER_C0_COUNT);
	ei->media_c0 = intel_uncore_read(uncore, VLV_MEDIA_C0_COUNT);
}

static u32 vlv_wa_c0_ei(struct intel_rps *rps, u32 pm_iir)
{
	struct intel_uncore *uncore = rps_to_uncore(rps);
	const struct intel_rps_ei *prev = &rps->ei;
	struct intel_rps_ei now;
	u32 events = 0;

	if ((pm_iir & GEN6_PM_RP_UP_EI_EXPIRED) == 0)
		return 0;

	vlv_c0_read(uncore, &now);

	if (prev->ktime) {
		u64 time, c0;
		u32 render, media;

		time = ktime_us_delta(now.ktime, prev->ktime);

		time *= rps_to_i915(rps)->czclk_freq;

		/* Workload can be split between render + media,
		 * e.g. SwapBuffers being blitted in X after being rendered in
		 * mesa. To account for this we need to combine both engines
		 * into our activity counter.
		 */
		render = now.render_c0 - prev->render_c0;
		media = now.media_c0 - prev->media_c0;
		c0 = max(render, media);
		c0 *= 1000 * 100 << 8; /* to usecs and scale to threshold% */

		if (c0 > time * rps->power.up_threshold)
			events = GEN6_PM_RP_UP_THRESHOLD;
		else if (c0 < time * rps->power.down_threshold)
			events = GEN6_PM_RP_DOWN_THRESHOLD;
	}

	rps->ei = now;
	return events;
}

static void rps_work(struct work_struct *work)
{
	struct intel_rps *rps = container_of(work, typeof(*rps), work);
	struct intel_gt *gt = rps_to_gt(rps);
	bool client_boost = false;
	int new_freq, adj, min, max;
	u32 pm_iir = 0;

	spin_lock_irq(&gt->irq_lock);
	pm_iir = fetch_and_zero(&rps->pm_iir) & READ_ONCE(rps->pm_events);
	client_boost = atomic_read(&rps->num_waiters);
	spin_unlock_irq(&gt->irq_lock);

	/* Make sure we didn't queue anything we're not going to process. */
	if (!pm_iir && !client_boost)
		goto out;

	mutex_lock(&rps->lock);

	pm_iir |= vlv_wa_c0_ei(rps, pm_iir);

	adj = rps->last_adj;
	new_freq = rps->cur_freq;
	min = rps->min_freq_softlimit;
	max = rps->max_freq_softlimit;
	if (client_boost)
		max = rps->max_freq;
	if (client_boost && new_freq < rps->boost_freq) {
		new_freq = rps->boost_freq;
		adj = 0;
	} else if (pm_iir & GEN6_PM_RP_UP_THRESHOLD) {
		if (adj > 0)
			adj *= 2;
		else /* CHV needs even encode values */
			adj = IS_CHERRYVIEW(gt->i915) ? 2 : 1;

		if (new_freq >= rps->max_freq_softlimit)
			adj = 0;
	} else if (client_boost) {
		adj = 0;
	} else if (pm_iir & GEN6_PM_RP_DOWN_TIMEOUT) {
		if (rps->cur_freq > rps->efficient_freq)
			new_freq = rps->efficient_freq;
		else if (rps->cur_freq > rps->min_freq_softlimit)
			new_freq = rps->min_freq_softlimit;
		adj = 0;
	} else if (pm_iir & GEN6_PM_RP_DOWN_THRESHOLD) {
		if (adj < 0)
			adj *= 2;
		else /* CHV needs even encode values */
			adj = IS_CHERRYVIEW(gt->i915) ? -2 : -1;

		if (new_freq <= rps->min_freq_softlimit)
			adj = 0;
	} else { /* unknown event */
		adj = 0;
	}

	rps->last_adj = adj;

	/*
	 * Limit deboosting and boosting to keep ourselves at the extremes
	 * when in the respective power modes (i.e. slowly decrease frequencies
	 * while in the HIGH_POWER zone and slowly increase frequencies while
	 * in the LOW_POWER zone). On idle, we will hit the timeout and drop
	 * to the next level quickly, and conversely if busy we expect to
	 * hit a waitboost and rapidly switch into max power.
	 */
	if ((adj < 0 && rps->power.mode == HIGH_POWER) ||
	    (adj > 0 && rps->power.mode == LOW_POWER))
		rps->last_adj = 0;

	/* sysfs frequency interfaces may have snuck in while servicing the
	 * interrupt
	 */
	new_freq += adj;
	new_freq = clamp_t(int, new_freq, min, max);

	if (intel_rps_set(rps, new_freq)) {
		DRM_DEBUG_DRIVER("Failed to set new GPU frequency\n");
		rps->last_adj = 0;
	}

	mutex_unlock(&rps->lock);

out:
	spin_lock_irq(&gt->irq_lock);
	gen6_gt_pm_unmask_irq(gt, rps->pm_events);
	spin_unlock_irq(&gt->irq_lock);
}

void gen11_rps_irq_handler(struct intel_rps *rps, u32 pm_iir)
{
	struct intel_gt *gt = rps_to_gt(rps);
	const u32 events = rps->pm_events & pm_iir;

	lockdep_assert_held(&gt->irq_lock);

	if (unlikely(!events))
		return;

	gen6_gt_pm_mask_irq(gt, events);

	rps->pm_iir |= events;
	schedule_work(&rps->work);
}

void gen6_rps_irq_handler(struct intel_rps *rps, u32 pm_iir)
{
	struct intel_gt *gt = rps_to_gt(rps);
	u32 events;

	events = pm_iir & READ_ONCE(rps->pm_events);
	if (events) {
		spin_lock(&gt->irq_lock);

		gen6_gt_pm_mask_irq(gt, events);
		rps->pm_iir |= events;

		schedule_work(&rps->work);
		spin_unlock(&gt->irq_lock);
	}

	if (INTEL_GEN(gt->i915) >= 8)
		return;

	if (pm_iir & PM_VEBOX_USER_INTERRUPT)
		intel_engine_signal_breadcrumbs(gt->engine[VECS0]);

	if (pm_iir & PM_VEBOX_CS_ERROR_INTERRUPT)
		DRM_DEBUG("Command parser error, pm_iir 0x%08x\n", pm_iir);
}

void gen5_rps_irq_handler(struct intel_rps *rps)
{
	struct intel_uncore *uncore = rps_to_uncore(rps);
	u32 busy_up, busy_down, max_avg, min_avg;
	u8 new_freq;

	spin_lock(&mchdev_lock);

	intel_uncore_write16(uncore,
			     MEMINTRSTS,
			     intel_uncore_read(uncore, MEMINTRSTS));

	intel_uncore_write16(uncore, MEMINTRSTS, MEMINT_EVAL_CHG);
	busy_up = intel_uncore_read(uncore, RCPREVBSYTUPAVG);
	busy_down = intel_uncore_read(uncore, RCPREVBSYTDNAVG);
	max_avg = intel_uncore_read(uncore, RCBMAXAVG);
	min_avg = intel_uncore_read(uncore, RCBMINAVG);

	/* Handle RCS change request from hw */
	new_freq = rps->cur_freq;
	if (busy_up > max_avg)
		new_freq++;
	else if (busy_down < min_avg)
		new_freq--;
	new_freq = clamp(new_freq,
			 rps->min_freq_softlimit,
			 rps->max_freq_softlimit);

	if (new_freq != rps->cur_freq && gen5_rps_set(rps, new_freq))
		rps->cur_freq = new_freq;

	spin_unlock(&mchdev_lock);
}

void intel_rps_init_early(struct intel_rps *rps)
{
	mutex_init(&rps->lock);
	mutex_init(&rps->power.mutex);

	INIT_WORK(&rps->work, rps_work);

	atomic_set(&rps->num_waiters, 0);
}

void intel_rps_init(struct intel_rps *rps)
{
	struct drm_i915_private *i915 = rps_to_i915(rps);

	if (IS_CHERRYVIEW(i915))
		chv_rps_init(rps);
	else if (IS_VALLEYVIEW(i915))
		vlv_rps_init(rps);
	else if (INTEL_GEN(i915) >= 6)
		gen6_rps_init(rps);
	else if (IS_IRONLAKE_M(i915))
		gen5_rps_init(rps);

	/* Derive initial user preferences/limits from the hardware limits */
	rps->max_freq_softlimit = rps->max_freq;
	rps->min_freq_softlimit = rps->min_freq;

	/* After setting max-softlimit, find the overclock max freq */
	if (IS_GEN(i915, 6) || IS_IVYBRIDGE(i915) || IS_HASWELL(i915)) {
		u32 params = 0;

		sandybridge_pcode_read(i915, GEN6_READ_OC_PARAMS,
				       &params, NULL);
		if (params & BIT(31)) { /* OC supported */
			DRM_DEBUG_DRIVER("Overclocking supported, max: %dMHz, overclock: %dMHz\n",
					 (rps->max_freq & 0xff) * 50,
					 (params & 0xff) * 50);
			rps->max_freq = params & 0xff;
		}
	}

	/* Finally allow us to boost to max by default */
	rps->boost_freq = rps->max_freq;
	rps->idle_freq = rps->min_freq;
	rps->cur_freq = rps->idle_freq;

	rps->pm_intrmsk_mbz = 0;

	/*
	 * SNB,IVB,HSW can while VLV,CHV may hard hang on looping batchbuffer
	 * if GEN6_PM_UP_EI_EXPIRED is masked.
	 *
	 * TODO: verify if this can be reproduced on VLV,CHV.
	 */
	if (INTEL_GEN(i915) <= 7)
		rps->pm_intrmsk_mbz |= GEN6_PM_RP_UP_EI_EXPIRED;

	if (INTEL_GEN(i915) >= 8 && INTEL_GEN(i915) < 11)
		rps->pm_intrmsk_mbz |= GEN8_PMINTR_DISABLE_REDIRECT_TO_GUC;
}

u32 intel_rps_get_cagf(struct intel_rps *rps, u32 rpstat)
{
	struct drm_i915_private *i915 = rps_to_i915(rps);
	u32 cagf;

	if (IS_VALLEYVIEW(i915) || IS_CHERRYVIEW(i915))
		cagf = (rpstat >> 8) & 0xff;
	else if (INTEL_GEN(i915) >= 9)
		cagf = (rpstat & GEN9_CAGF_MASK) >> GEN9_CAGF_SHIFT;
	else if (IS_HASWELL(i915) || IS_BROADWELL(i915))
		cagf = (rpstat & HSW_CAGF_MASK) >> HSW_CAGF_SHIFT;
	else
		cagf = (rpstat & GEN6_CAGF_MASK) >> GEN6_CAGF_SHIFT;

	return cagf;
}

static u32 read_cagf(struct intel_rps *rps)
{
	struct drm_i915_private *i915 = rps_to_i915(rps);
	u32 freq;

	if (IS_VALLEYVIEW(i915) || IS_CHERRYVIEW(i915)) {
		vlv_punit_get(i915);
		freq = vlv_punit_read(i915, PUNIT_REG_GPU_FREQ_STS);
		vlv_punit_put(i915);
	} else {
		freq = intel_uncore_read(rps_to_gt(rps)->uncore, GEN6_RPSTAT1);
	}

	return intel_rps_get_cagf(rps, freq);
}

u32 intel_rps_read_actual_frequency(struct intel_rps *rps)
{
	struct intel_runtime_pm *rpm = rps_to_gt(rps)->uncore->rpm;
	intel_wakeref_t wakeref;
	u32 freq = 0;

	with_intel_runtime_pm_if_in_use(rpm, wakeref)
		freq = intel_gpu_freq(rps, read_cagf(rps));

	return freq;
}

/* External interface for intel_ips.ko */

static struct drm_i915_private __rcu *ips_mchdev;

/**
 * Tells the intel_ips driver that the i915 driver is now loaded, if
 * IPS got loaded first.
 *
 * This awkward dance is so that neither module has to depend on the
 * other in order for IPS to do the appropriate communication of
 * GPU turbo limits to i915.
 */
static void
ips_ping_for_i915_load(void)
{
	void (*link)(void);

	link = symbol_get(ips_link_to_i915_driver);
	if (link) {
		link();
		symbol_put(ips_link_to_i915_driver);
	}
}

void intel_rps_driver_register(struct intel_rps *rps)
{
	struct intel_gt *gt = rps_to_gt(rps);

	/*
	 * We only register the i915 ips part with intel-ips once everything is
	 * set up, to avoid intel-ips sneaking in and reading bogus values.
	 */
	if (IS_GEN(gt->i915, 5)) {
		GEM_BUG_ON(ips_mchdev);
		rcu_assign_pointer(ips_mchdev, gt->i915);
		ips_ping_for_i915_load();
	}
}

void intel_rps_driver_unregister(struct intel_rps *rps)
{
	if (rcu_access_pointer(ips_mchdev) == rps_to_i915(rps))
		rcu_assign_pointer(ips_mchdev, NULL);
}

static struct drm_i915_private *mchdev_get(void)
{
	struct drm_i915_private *i915;

	rcu_read_lock();
	i915 = rcu_dereference(ips_mchdev);
	if (!kref_get_unless_zero(&i915->drm.ref))
		i915 = NULL;
	rcu_read_unlock();

	return i915;
}

/**
 * i915_read_mch_val - return value for IPS use
 *
 * Calculate and return a value for the IPS driver to use when deciding whether
 * we have thermal and power headroom to increase CPU or GPU power budget.
 */
unsigned long i915_read_mch_val(void)
{
	struct drm_i915_private *i915;
	unsigned long chipset_val = 0;
	unsigned long graphics_val = 0;
	intel_wakeref_t wakeref;

	i915 = mchdev_get();
	if (!i915)
		return 0;

	with_intel_runtime_pm(&i915->runtime_pm, wakeref) {
		struct intel_ips *ips = &i915->gt.rps.ips;

		spin_lock_irq(&mchdev_lock);
		chipset_val = __ips_chipset_val(ips);
		graphics_val = __ips_gfx_val(ips);
		spin_unlock_irq(&mchdev_lock);
	}

	drm_dev_put(&i915->drm);
	return chipset_val + graphics_val;
}
EXPORT_SYMBOL_GPL(i915_read_mch_val);

/**
 * i915_gpu_raise - raise GPU frequency limit
 *
 * Raise the limit; IPS indicates we have thermal headroom.
 */
bool i915_gpu_raise(void)
{
	struct drm_i915_private *i915;
	struct intel_rps *rps;

	i915 = mchdev_get();
	if (!i915)
		return false;

	rps = &i915->gt.rps;

	spin_lock_irq(&mchdev_lock);
	if (rps->max_freq_softlimit < rps->max_freq)
		rps->max_freq_softlimit++;
	spin_unlock_irq(&mchdev_lock);

	drm_dev_put(&i915->drm);
	return true;
}
EXPORT_SYMBOL_GPL(i915_gpu_raise);

/**
 * i915_gpu_lower - lower GPU frequency limit
 *
 * IPS indicates we're close to a thermal limit, so throttle back the GPU
 * frequency maximum.
 */
bool i915_gpu_lower(void)
{
	struct drm_i915_private *i915;
	struct intel_rps *rps;

	i915 = mchdev_get();
	if (!i915)
		return false;

	rps = &i915->gt.rps;

	spin_lock_irq(&mchdev_lock);
	if (rps->max_freq_softlimit > rps->min_freq)
		rps->max_freq_softlimit--;
	spin_unlock_irq(&mchdev_lock);

	drm_dev_put(&i915->drm);
	return true;
}
EXPORT_SYMBOL_GPL(i915_gpu_lower);

/**
 * i915_gpu_busy - indicate GPU business to IPS
 *
 * Tell the IPS driver whether or not the GPU is busy.
 */
bool i915_gpu_busy(void)
{
	struct drm_i915_private *i915;
	bool ret;

	i915 = mchdev_get();
	if (!i915)
		return false;

	ret = i915->gt.awake;

	drm_dev_put(&i915->drm);
	return ret;
}
EXPORT_SYMBOL_GPL(i915_gpu_busy);

/**
 * i915_gpu_turbo_disable - disable graphics turbo
 *
 * Disable graphics turbo by resetting the max frequency and setting the
 * current frequency to the default.
 */
bool i915_gpu_turbo_disable(void)
{
	struct drm_i915_private *i915;
	struct intel_rps *rps;
	bool ret;

	i915 = mchdev_get();
	if (!i915)
		return false;

	rps = &i915->gt.rps;

	spin_lock_irq(&mchdev_lock);
	rps->max_freq_softlimit = rps->min_freq;
	ret = gen5_rps_set(&i915->gt.rps, rps->min_freq);
	spin_unlock_irq(&mchdev_lock);

	drm_dev_put(&i915->drm);
	return ret;
}
EXPORT_SYMBOL_GPL(i915_gpu_turbo_disable);<|MERGE_RESOLUTION|>--- conflicted
+++ resolved
@@ -87,12 +87,8 @@
 	gen6_gt_pm_enable_irq(gt, rps->pm_events);
 	spin_unlock_irq(&gt->irq_lock);
 
-<<<<<<< HEAD
-	set(gt->uncore, GEN6_PMINTRMSK, rps_pm_mask(rps, rps->cur_freq));
-=======
 	intel_uncore_write(gt->uncore,
 			   GEN6_PMINTRMSK, rps_pm_mask(rps, rps->last_freq));
->>>>>>> 04d5ce62
 }
 
 static void gen6_rps_reset_interrupts(struct intel_rps *rps)
@@ -126,12 +122,8 @@
 
 	WRITE_ONCE(rps->pm_events, 0);
 
-<<<<<<< HEAD
-	set(gt->uncore, GEN6_PMINTRMSK, rps_pm_sanitize_mask(rps, ~0u));
-=======
 	intel_uncore_write(gt->uncore,
 			   GEN6_PMINTRMSK, rps_pm_sanitize_mask(rps, ~0u));
->>>>>>> 04d5ce62
 
 	spin_lock_irq(&gt->irq_lock);
 	gen6_gt_pm_disable_irq(gt, GEN6_PM_RPS_EVENTS);
