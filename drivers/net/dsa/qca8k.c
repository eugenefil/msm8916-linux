// SPDX-License-Identifier: GPL-2.0
/*
 * Copyright (C) 2009 Felix Fietkau <nbd@nbd.name>
 * Copyright (C) 2011-2012 Gabor Juhos <juhosg@openwrt.org>
 * Copyright (c) 2015, 2019, The Linux Foundation. All rights reserved.
 * Copyright (c) 2016 John Crispin <john@phrozen.org>
 */

#include <linux/module.h>
#include <linux/phy.h>
#include <linux/netdevice.h>
#include <net/dsa.h>
#include <linux/of_net.h>
#include <linux/of_mdio.h>
#include <linux/of_platform.h>
#include <linux/if_bridge.h>
#include <linux/mdio.h>
#include <linux/phylink.h>
#include <linux/gpio/consumer.h>
#include <linux/etherdevice.h>

#include "qca8k.h"

#define MIB_DESC(_s, _o, _n)	\
	{			\
		.size = (_s),	\
		.offset = (_o),	\
		.name = (_n),	\
	}

static const struct qca8k_mib_desc ar8327_mib[] = {
	MIB_DESC(1, 0x00, "RxBroad"),
	MIB_DESC(1, 0x04, "RxPause"),
	MIB_DESC(1, 0x08, "RxMulti"),
	MIB_DESC(1, 0x0c, "RxFcsErr"),
	MIB_DESC(1, 0x10, "RxAlignErr"),
	MIB_DESC(1, 0x14, "RxRunt"),
	MIB_DESC(1, 0x18, "RxFragment"),
	MIB_DESC(1, 0x1c, "Rx64Byte"),
	MIB_DESC(1, 0x20, "Rx128Byte"),
	MIB_DESC(1, 0x24, "Rx256Byte"),
	MIB_DESC(1, 0x28, "Rx512Byte"),
	MIB_DESC(1, 0x2c, "Rx1024Byte"),
	MIB_DESC(1, 0x30, "Rx1518Byte"),
	MIB_DESC(1, 0x34, "RxMaxByte"),
	MIB_DESC(1, 0x38, "RxTooLong"),
	MIB_DESC(2, 0x3c, "RxGoodByte"),
	MIB_DESC(2, 0x44, "RxBadByte"),
	MIB_DESC(1, 0x4c, "RxOverFlow"),
	MIB_DESC(1, 0x50, "Filtered"),
	MIB_DESC(1, 0x54, "TxBroad"),
	MIB_DESC(1, 0x58, "TxPause"),
	MIB_DESC(1, 0x5c, "TxMulti"),
	MIB_DESC(1, 0x60, "TxUnderRun"),
	MIB_DESC(1, 0x64, "Tx64Byte"),
	MIB_DESC(1, 0x68, "Tx128Byte"),
	MIB_DESC(1, 0x6c, "Tx256Byte"),
	MIB_DESC(1, 0x70, "Tx512Byte"),
	MIB_DESC(1, 0x74, "Tx1024Byte"),
	MIB_DESC(1, 0x78, "Tx1518Byte"),
	MIB_DESC(1, 0x7c, "TxMaxByte"),
	MIB_DESC(1, 0x80, "TxOverSize"),
	MIB_DESC(2, 0x84, "TxByte"),
	MIB_DESC(1, 0x8c, "TxCollision"),
	MIB_DESC(1, 0x90, "TxAbortCol"),
	MIB_DESC(1, 0x94, "TxMultiCol"),
	MIB_DESC(1, 0x98, "TxSingleCol"),
	MIB_DESC(1, 0x9c, "TxExcDefer"),
	MIB_DESC(1, 0xa0, "TxDefer"),
	MIB_DESC(1, 0xa4, "TxLateCol"),
};

/* The 32bit switch registers are accessed indirectly. To achieve this we need
 * to set the page of the register. Track the last page that was set to reduce
 * mdio writes
 */
static u16 qca8k_current_page = 0xffff;

static void
qca8k_split_addr(u32 regaddr, u16 *r1, u16 *r2, u16 *page)
{
	regaddr >>= 1;
	*r1 = regaddr & 0x1e;

	regaddr >>= 5;
	*r2 = regaddr & 0x7;

	regaddr >>= 3;
	*page = regaddr & 0x3ff;
}

static int
qca8k_mii_read32(struct mii_bus *bus, int phy_id, u32 regnum, u32 *val)
{
	int ret;

	ret = bus->read(bus, phy_id, regnum);
	if (ret >= 0) {
		*val = ret;
		ret = bus->read(bus, phy_id, regnum + 1);
		*val |= ret << 16;
	}

	if (ret < 0) {
		dev_err_ratelimited(&bus->dev,
				    "failed to read qca8k 32bit register\n");
		*val = 0;
		return ret;
	}

	return 0;
}

static void
qca8k_mii_write32(struct mii_bus *bus, int phy_id, u32 regnum, u32 val)
{
	u16 lo, hi;
	int ret;

	lo = val & 0xffff;
	hi = (u16)(val >> 16);

	ret = bus->write(bus, phy_id, regnum, lo);
	if (ret >= 0)
		ret = bus->write(bus, phy_id, regnum + 1, hi);
	if (ret < 0)
		dev_err_ratelimited(&bus->dev,
				    "failed to write qca8k 32bit register\n");
}

static int
qca8k_set_page(struct mii_bus *bus, u16 page)
{
	int ret;

	if (page == qca8k_current_page)
		return 0;

	ret = bus->write(bus, 0x18, 0, page);
	if (ret < 0) {
		dev_err_ratelimited(&bus->dev,
				    "failed to set qca8k page\n");
		return ret;
	}

	qca8k_current_page = page;
	usleep_range(1000, 2000);
	return 0;
}

static int
qca8k_read(struct qca8k_priv *priv, u32 reg, u32 *val)
{
	struct mii_bus *bus = priv->bus;
	u16 r1, r2, page;
	int ret;

	qca8k_split_addr(reg, &r1, &r2, &page);

	mutex_lock_nested(&bus->mdio_lock, MDIO_MUTEX_NESTED);

	ret = qca8k_set_page(bus, page);
	if (ret < 0)
		goto exit;

	ret = qca8k_mii_read32(bus, 0x10 | r2, r1, val);

exit:
	mutex_unlock(&bus->mdio_lock);
	return ret;
}

static int
qca8k_write(struct qca8k_priv *priv, u32 reg, u32 val)
{
	struct mii_bus *bus = priv->bus;
	u16 r1, r2, page;
	int ret;

	qca8k_split_addr(reg, &r1, &r2, &page);

	mutex_lock_nested(&bus->mdio_lock, MDIO_MUTEX_NESTED);

	ret = qca8k_set_page(bus, page);
	if (ret < 0)
		goto exit;

	qca8k_mii_write32(bus, 0x10 | r2, r1, val);

exit:
	mutex_unlock(&bus->mdio_lock);
	return ret;
}

static int
qca8k_rmw(struct qca8k_priv *priv, u32 reg, u32 mask, u32 write_val)
{
	struct mii_bus *bus = priv->bus;
	u16 r1, r2, page;
	u32 val;
	int ret;

	qca8k_split_addr(reg, &r1, &r2, &page);

	mutex_lock_nested(&bus->mdio_lock, MDIO_MUTEX_NESTED);
<<<<<<< HEAD

	ret = qca8k_set_page(bus, page);
	if (ret < 0)
		goto exit;

	ret = qca8k_mii_read32(bus, 0x10 | r2, r1, &val);
	if (ret < 0)
		goto exit;

	val &= ~mask;
	val |= write_val;
	qca8k_mii_write32(bus, 0x10 | r2, r1, val);

=======

	ret = qca8k_set_page(bus, page);
	if (ret < 0)
		goto exit;

	ret = qca8k_mii_read32(bus, 0x10 | r2, r1, &val);
	if (ret < 0)
		goto exit;

	val &= ~mask;
	val |= write_val;
	qca8k_mii_write32(bus, 0x10 | r2, r1, val);

>>>>>>> df0cc57e
exit:
	mutex_unlock(&bus->mdio_lock);

	return ret;
}

static int
qca8k_reg_set(struct qca8k_priv *priv, u32 reg, u32 val)
{
	return qca8k_rmw(priv, reg, 0, val);
}

static int
qca8k_reg_clear(struct qca8k_priv *priv, u32 reg, u32 val)
{
	return qca8k_rmw(priv, reg, val, 0);
}

static int
qca8k_regmap_read(void *ctx, uint32_t reg, uint32_t *val)
{
	struct qca8k_priv *priv = (struct qca8k_priv *)ctx;

	return qca8k_read(priv, reg, val);
}

static int
qca8k_regmap_write(void *ctx, uint32_t reg, uint32_t val)
{
	struct qca8k_priv *priv = (struct qca8k_priv *)ctx;

	return qca8k_write(priv, reg, val);
}

static const struct regmap_range qca8k_readable_ranges[] = {
	regmap_reg_range(0x0000, 0x00e4), /* Global control */
	regmap_reg_range(0x0100, 0x0168), /* EEE control */
	regmap_reg_range(0x0200, 0x0270), /* Parser control */
	regmap_reg_range(0x0400, 0x0454), /* ACL */
	regmap_reg_range(0x0600, 0x0718), /* Lookup */
	regmap_reg_range(0x0800, 0x0b70), /* QM */
	regmap_reg_range(0x0c00, 0x0c80), /* PKT */
	regmap_reg_range(0x0e00, 0x0e98), /* L3 */
	regmap_reg_range(0x1000, 0x10ac), /* MIB - Port0 */
	regmap_reg_range(0x1100, 0x11ac), /* MIB - Port1 */
	regmap_reg_range(0x1200, 0x12ac), /* MIB - Port2 */
	regmap_reg_range(0x1300, 0x13ac), /* MIB - Port3 */
	regmap_reg_range(0x1400, 0x14ac), /* MIB - Port4 */
	regmap_reg_range(0x1500, 0x15ac), /* MIB - Port5 */
	regmap_reg_range(0x1600, 0x16ac), /* MIB - Port6 */

};

static const struct regmap_access_table qca8k_readable_table = {
	.yes_ranges = qca8k_readable_ranges,
	.n_yes_ranges = ARRAY_SIZE(qca8k_readable_ranges),
};

static struct regmap_config qca8k_regmap_config = {
	.reg_bits = 16,
	.val_bits = 32,
	.reg_stride = 4,
	.max_register = 0x16ac, /* end MIB - Port6 range */
	.reg_read = qca8k_regmap_read,
	.reg_write = qca8k_regmap_write,
	.rd_table = &qca8k_readable_table,
};

static int
qca8k_busy_wait(struct qca8k_priv *priv, u32 reg, u32 mask)
{
	int ret, ret1;
	u32 val;

	ret = read_poll_timeout(qca8k_read, ret1, !(val & mask),
				0, QCA8K_BUSY_WAIT_TIMEOUT * USEC_PER_MSEC, false,
				priv, reg, &val);

	/* Check if qca8k_read has failed for a different reason
	 * before returning -ETIMEDOUT
	 */
	if (ret < 0 && ret1 < 0)
		return ret1;

	return ret;
}

static int
qca8k_fdb_read(struct qca8k_priv *priv, struct qca8k_fdb *fdb)
{
	u32 reg[4], val;
	int i, ret;

	/* load the ARL table into an array */
	for (i = 0; i < 4; i++) {
		ret = qca8k_read(priv, QCA8K_REG_ATU_DATA0 + (i * 4), &val);
		if (ret < 0)
			return ret;

		reg[i] = val;
	}

	/* vid - 83:72 */
	fdb->vid = (reg[2] >> QCA8K_ATU_VID_S) & QCA8K_ATU_VID_M;
	/* aging - 67:64 */
	fdb->aging = reg[2] & QCA8K_ATU_STATUS_M;
	/* portmask - 54:48 */
	fdb->port_mask = (reg[1] >> QCA8K_ATU_PORT_S) & QCA8K_ATU_PORT_M;
	/* mac - 47:0 */
	fdb->mac[0] = (reg[1] >> QCA8K_ATU_ADDR0_S) & 0xff;
	fdb->mac[1] = reg[1] & 0xff;
	fdb->mac[2] = (reg[0] >> QCA8K_ATU_ADDR2_S) & 0xff;
	fdb->mac[3] = (reg[0] >> QCA8K_ATU_ADDR3_S) & 0xff;
	fdb->mac[4] = (reg[0] >> QCA8K_ATU_ADDR4_S) & 0xff;
	fdb->mac[5] = reg[0] & 0xff;

	return 0;
}

static void
qca8k_fdb_write(struct qca8k_priv *priv, u16 vid, u8 port_mask, const u8 *mac,
		u8 aging)
{
	u32 reg[3] = { 0 };
	int i;

	/* vid - 83:72 */
	reg[2] = (vid & QCA8K_ATU_VID_M) << QCA8K_ATU_VID_S;
	/* aging - 67:64 */
	reg[2] |= aging & QCA8K_ATU_STATUS_M;
	/* portmask - 54:48 */
	reg[1] = (port_mask & QCA8K_ATU_PORT_M) << QCA8K_ATU_PORT_S;
	/* mac - 47:0 */
	reg[1] |= mac[0] << QCA8K_ATU_ADDR0_S;
	reg[1] |= mac[1];
	reg[0] |= mac[2] << QCA8K_ATU_ADDR2_S;
	reg[0] |= mac[3] << QCA8K_ATU_ADDR3_S;
	reg[0] |= mac[4] << QCA8K_ATU_ADDR4_S;
	reg[0] |= mac[5];

	/* load the array into the ARL table */
	for (i = 0; i < 3; i++)
		qca8k_write(priv, QCA8K_REG_ATU_DATA0 + (i * 4), reg[i]);
}

static int
qca8k_fdb_access(struct qca8k_priv *priv, enum qca8k_fdb_cmd cmd, int port)
{
	u32 reg;
	int ret;

	/* Set the command and FDB index */
	reg = QCA8K_ATU_FUNC_BUSY;
	reg |= cmd;
	if (port >= 0) {
		reg |= QCA8K_ATU_FUNC_PORT_EN;
		reg |= (port & QCA8K_ATU_FUNC_PORT_M) << QCA8K_ATU_FUNC_PORT_S;
	}

	/* Write the function register triggering the table access */
	ret = qca8k_write(priv, QCA8K_REG_ATU_FUNC, reg);
	if (ret)
		return ret;

	/* wait for completion */
	ret = qca8k_busy_wait(priv, QCA8K_REG_ATU_FUNC, QCA8K_ATU_FUNC_BUSY);
	if (ret)
		return ret;

	/* Check for table full violation when adding an entry */
	if (cmd == QCA8K_FDB_LOAD) {
		ret = qca8k_read(priv, QCA8K_REG_ATU_FUNC, &reg);
		if (ret < 0)
			return ret;
		if (reg & QCA8K_ATU_FUNC_FULL)
			return -1;
	}

	return 0;
}

static int
qca8k_fdb_next(struct qca8k_priv *priv, struct qca8k_fdb *fdb, int port)
{
	int ret;

	qca8k_fdb_write(priv, fdb->vid, fdb->port_mask, fdb->mac, fdb->aging);
	ret = qca8k_fdb_access(priv, QCA8K_FDB_NEXT, port);
	if (ret < 0)
		return ret;

	return qca8k_fdb_read(priv, fdb);
}

static int
qca8k_fdb_add(struct qca8k_priv *priv, const u8 *mac, u16 port_mask,
	      u16 vid, u8 aging)
{
	int ret;

	mutex_lock(&priv->reg_mutex);
	qca8k_fdb_write(priv, vid, port_mask, mac, aging);
	ret = qca8k_fdb_access(priv, QCA8K_FDB_LOAD, -1);
	mutex_unlock(&priv->reg_mutex);

	return ret;
}

static int
qca8k_fdb_del(struct qca8k_priv *priv, const u8 *mac, u16 port_mask, u16 vid)
{
	int ret;

	mutex_lock(&priv->reg_mutex);
	qca8k_fdb_write(priv, vid, port_mask, mac, 0);
	ret = qca8k_fdb_access(priv, QCA8K_FDB_PURGE, -1);
	mutex_unlock(&priv->reg_mutex);

	return ret;
}

static void
qca8k_fdb_flush(struct qca8k_priv *priv)
{
	mutex_lock(&priv->reg_mutex);
	qca8k_fdb_access(priv, QCA8K_FDB_FLUSH, -1);
	mutex_unlock(&priv->reg_mutex);
}

static int
qca8k_vlan_access(struct qca8k_priv *priv, enum qca8k_vlan_cmd cmd, u16 vid)
{
	u32 reg;
	int ret;

	/* Set the command and VLAN index */
	reg = QCA8K_VTU_FUNC1_BUSY;
	reg |= cmd;
	reg |= vid << QCA8K_VTU_FUNC1_VID_S;

	/* Write the function register triggering the table access */
	ret = qca8k_write(priv, QCA8K_REG_VTU_FUNC1, reg);
	if (ret)
		return ret;

	/* wait for completion */
	ret = qca8k_busy_wait(priv, QCA8K_REG_VTU_FUNC1, QCA8K_VTU_FUNC1_BUSY);
	if (ret)
		return ret;

	/* Check for table full violation when adding an entry */
	if (cmd == QCA8K_VLAN_LOAD) {
		ret = qca8k_read(priv, QCA8K_REG_VTU_FUNC1, &reg);
		if (ret < 0)
			return ret;
		if (reg & QCA8K_VTU_FUNC1_FULL)
			return -ENOMEM;
	}

	return 0;
}

static int
qca8k_vlan_add(struct qca8k_priv *priv, u8 port, u16 vid, bool untagged)
{
	u32 reg;
	int ret;

	/*
	   We do the right thing with VLAN 0 and treat it as untagged while
	   preserving the tag on egress.
	 */
	if (vid == 0)
		return 0;

	mutex_lock(&priv->reg_mutex);
	ret = qca8k_vlan_access(priv, QCA8K_VLAN_READ, vid);
	if (ret < 0)
		goto out;

	ret = qca8k_read(priv, QCA8K_REG_VTU_FUNC0, &reg);
	if (ret < 0)
		goto out;
	reg |= QCA8K_VTU_FUNC0_VALID | QCA8K_VTU_FUNC0_IVL_EN;
	reg &= ~(QCA8K_VTU_FUNC0_EG_MODE_MASK << QCA8K_VTU_FUNC0_EG_MODE_S(port));
	if (untagged)
		reg |= QCA8K_VTU_FUNC0_EG_MODE_UNTAG <<
				QCA8K_VTU_FUNC0_EG_MODE_S(port);
	else
		reg |= QCA8K_VTU_FUNC0_EG_MODE_TAG <<
				QCA8K_VTU_FUNC0_EG_MODE_S(port);

	ret = qca8k_write(priv, QCA8K_REG_VTU_FUNC0, reg);
	if (ret)
		goto out;
	ret = qca8k_vlan_access(priv, QCA8K_VLAN_LOAD, vid);

out:
	mutex_unlock(&priv->reg_mutex);

	return ret;
}

static int
qca8k_vlan_del(struct qca8k_priv *priv, u8 port, u16 vid)
{
	u32 reg, mask;
	int ret, i;
	bool del;

	mutex_lock(&priv->reg_mutex);
	ret = qca8k_vlan_access(priv, QCA8K_VLAN_READ, vid);
	if (ret < 0)
		goto out;

	ret = qca8k_read(priv, QCA8K_REG_VTU_FUNC0, &reg);
	if (ret < 0)
		goto out;
	reg &= ~(3 << QCA8K_VTU_FUNC0_EG_MODE_S(port));
	reg |= QCA8K_VTU_FUNC0_EG_MODE_NOT <<
			QCA8K_VTU_FUNC0_EG_MODE_S(port);

	/* Check if we're the last member to be removed */
	del = true;
	for (i = 0; i < QCA8K_NUM_PORTS; i++) {
		mask = QCA8K_VTU_FUNC0_EG_MODE_NOT;
		mask <<= QCA8K_VTU_FUNC0_EG_MODE_S(i);

		if ((reg & mask) != mask) {
			del = false;
			break;
		}
	}

	if (del) {
		ret = qca8k_vlan_access(priv, QCA8K_VLAN_PURGE, vid);
	} else {
		ret = qca8k_write(priv, QCA8K_REG_VTU_FUNC0, reg);
		if (ret)
			goto out;
		ret = qca8k_vlan_access(priv, QCA8K_VLAN_LOAD, vid);
	}

out:
	mutex_unlock(&priv->reg_mutex);

	return ret;
}

static int
qca8k_mib_init(struct qca8k_priv *priv)
{
	int ret;

	mutex_lock(&priv->reg_mutex);
	ret = qca8k_reg_set(priv, QCA8K_REG_MIB, QCA8K_MIB_FLUSH | QCA8K_MIB_BUSY);
	if (ret)
		goto exit;

	ret = qca8k_busy_wait(priv, QCA8K_REG_MIB, QCA8K_MIB_BUSY);
	if (ret)
		goto exit;

	ret = qca8k_reg_set(priv, QCA8K_REG_MIB, QCA8K_MIB_CPU_KEEP);
	if (ret)
		goto exit;

	ret = qca8k_write(priv, QCA8K_REG_MODULE_EN, QCA8K_MODULE_EN_MIB);

exit:
	mutex_unlock(&priv->reg_mutex);
	return ret;
}

static void
qca8k_port_set_status(struct qca8k_priv *priv, int port, int enable)
{
	u32 mask = QCA8K_PORT_STATUS_TXMAC | QCA8K_PORT_STATUS_RXMAC;

	/* Port 0 and 6 have no internal PHY */
	if (port > 0 && port < 6)
		mask |= QCA8K_PORT_STATUS_LINK_AUTO;

	if (enable)
		qca8k_reg_set(priv, QCA8K_REG_PORT_STATUS(port), mask);
	else
		qca8k_reg_clear(priv, QCA8K_REG_PORT_STATUS(port), mask);
}

static u32
qca8k_port_to_phy(int port)
{
	/* From Andrew Lunn:
	 * Port 0 has no internal phy.
	 * Port 1 has an internal PHY at MDIO address 0.
	 * Port 2 has an internal PHY at MDIO address 1.
	 * ...
	 * Port 5 has an internal PHY at MDIO address 4.
	 * Port 6 has no internal PHY.
	 */

	return port - 1;
}

static int
qca8k_mdio_busy_wait(struct mii_bus *bus, u32 reg, u32 mask)
<<<<<<< HEAD
{
	u16 r1, r2, page;
	u32 val;
	int ret, ret1;

	qca8k_split_addr(reg, &r1, &r2, &page);

	ret = read_poll_timeout(qca8k_mii_read32, ret1, !(val & mask), 0,
				QCA8K_BUSY_WAIT_TIMEOUT * USEC_PER_MSEC, false,
				bus, 0x10 | r2, r1, &val);

	/* Check if qca8k_read has failed for a different reason
	 * before returnting -ETIMEDOUT
	 */
	if (ret < 0 && ret1 < 0)
		return ret1;

	return ret;
}

static int
qca8k_mdio_write(struct mii_bus *bus, int phy, int regnum, u16 data)
{
	u16 r1, r2, page;
	u32 val;
=======
{
	u16 r1, r2, page;
	u32 val;
	int ret, ret1;

	qca8k_split_addr(reg, &r1, &r2, &page);

	ret = read_poll_timeout(qca8k_mii_read32, ret1, !(val & mask), 0,
				QCA8K_BUSY_WAIT_TIMEOUT * USEC_PER_MSEC, false,
				bus, 0x10 | r2, r1, &val);

	/* Check if qca8k_read has failed for a different reason
	 * before returnting -ETIMEDOUT
	 */
	if (ret < 0 && ret1 < 0)
		return ret1;

	return ret;
}

static int
qca8k_mdio_write(struct mii_bus *bus, int phy, int regnum, u16 data)
{
	u16 r1, r2, page;
	u32 val;
>>>>>>> df0cc57e
	int ret;

	if (regnum >= QCA8K_MDIO_MASTER_MAX_REG)
		return -EINVAL;

	val = QCA8K_MDIO_MASTER_BUSY | QCA8K_MDIO_MASTER_EN |
	      QCA8K_MDIO_MASTER_WRITE | QCA8K_MDIO_MASTER_PHY_ADDR(phy) |
	      QCA8K_MDIO_MASTER_REG_ADDR(regnum) |
	      QCA8K_MDIO_MASTER_DATA(data);

	qca8k_split_addr(QCA8K_MDIO_MASTER_CTRL, &r1, &r2, &page);

	mutex_lock_nested(&bus->mdio_lock, MDIO_MUTEX_NESTED);

	ret = qca8k_set_page(bus, page);
	if (ret)
		goto exit;

	qca8k_mii_write32(bus, 0x10 | r2, r1, val);

	ret = qca8k_mdio_busy_wait(bus, QCA8K_MDIO_MASTER_CTRL,
				   QCA8K_MDIO_MASTER_BUSY);
<<<<<<< HEAD

exit:
	/* even if the busy_wait timeouts try to clear the MASTER_EN */
	qca8k_mii_write32(bus, 0x10 | r2, r1, 0);

	mutex_unlock(&bus->mdio_lock);

=======

exit:
	/* even if the busy_wait timeouts try to clear the MASTER_EN */
	qca8k_mii_write32(bus, 0x10 | r2, r1, 0);

	mutex_unlock(&bus->mdio_lock);

>>>>>>> df0cc57e
	return ret;
}

static int
qca8k_mdio_read(struct mii_bus *bus, int phy, int regnum)
{
	u16 r1, r2, page;
	u32 val;
	int ret;

	if (regnum >= QCA8K_MDIO_MASTER_MAX_REG)
		return -EINVAL;

	val = QCA8K_MDIO_MASTER_BUSY | QCA8K_MDIO_MASTER_EN |
	      QCA8K_MDIO_MASTER_READ | QCA8K_MDIO_MASTER_PHY_ADDR(phy) |
	      QCA8K_MDIO_MASTER_REG_ADDR(regnum);

	qca8k_split_addr(QCA8K_MDIO_MASTER_CTRL, &r1, &r2, &page);
<<<<<<< HEAD

	mutex_lock_nested(&bus->mdio_lock, MDIO_MUTEX_NESTED);

	ret = qca8k_set_page(bus, page);
	if (ret)
		goto exit;

	qca8k_mii_write32(bus, 0x10 | r2, r1, val);

	ret = qca8k_mdio_busy_wait(bus, QCA8K_MDIO_MASTER_CTRL,
				   QCA8K_MDIO_MASTER_BUSY);
	if (ret)
		goto exit;

	ret = qca8k_mii_read32(bus, 0x10 | r2, r1, &val);

exit:
	/* even if the busy_wait timeouts try to clear the MASTER_EN */
	qca8k_mii_write32(bus, 0x10 | r2, r1, 0);

	mutex_unlock(&bus->mdio_lock);

	if (ret >= 0)
		ret = val & QCA8K_MDIO_MASTER_DATA_MASK;

	return ret;
}

static int
qca8k_internal_mdio_write(struct mii_bus *slave_bus, int phy, int regnum, u16 data)
{
	struct qca8k_priv *priv = slave_bus->priv;
	struct mii_bus *bus = priv->bus;

	return qca8k_mdio_write(bus, phy, regnum, data);
}

static int
qca8k_internal_mdio_read(struct mii_bus *slave_bus, int phy, int regnum)
{
	struct qca8k_priv *priv = slave_bus->priv;
	struct mii_bus *bus = priv->bus;

=======

	mutex_lock_nested(&bus->mdio_lock, MDIO_MUTEX_NESTED);

	ret = qca8k_set_page(bus, page);
	if (ret)
		goto exit;

	qca8k_mii_write32(bus, 0x10 | r2, r1, val);

	ret = qca8k_mdio_busy_wait(bus, QCA8K_MDIO_MASTER_CTRL,
				   QCA8K_MDIO_MASTER_BUSY);
	if (ret)
		goto exit;

	ret = qca8k_mii_read32(bus, 0x10 | r2, r1, &val);

exit:
	/* even if the busy_wait timeouts try to clear the MASTER_EN */
	qca8k_mii_write32(bus, 0x10 | r2, r1, 0);

	mutex_unlock(&bus->mdio_lock);

	if (ret >= 0)
		ret = val & QCA8K_MDIO_MASTER_DATA_MASK;

	return ret;
}

static int
qca8k_internal_mdio_write(struct mii_bus *slave_bus, int phy, int regnum, u16 data)
{
	struct qca8k_priv *priv = slave_bus->priv;
	struct mii_bus *bus = priv->bus;

	return qca8k_mdio_write(bus, phy, regnum, data);
}

static int
qca8k_internal_mdio_read(struct mii_bus *slave_bus, int phy, int regnum)
{
	struct qca8k_priv *priv = slave_bus->priv;
	struct mii_bus *bus = priv->bus;

>>>>>>> df0cc57e
	return qca8k_mdio_read(bus, phy, regnum);
}

static int
qca8k_phy_write(struct dsa_switch *ds, int port, int regnum, u16 data)
{
	struct qca8k_priv *priv = ds->priv;

	/* Check if the legacy mapping should be used and the
	 * port is not correctly mapped to the right PHY in the
	 * devicetree
	 */
	if (priv->legacy_phy_port_mapping)
		port = qca8k_port_to_phy(port) % PHY_MAX_ADDR;

	return qca8k_mdio_write(priv->bus, port, regnum, data);
}

static int
qca8k_phy_read(struct dsa_switch *ds, int port, int regnum)
{
	struct qca8k_priv *priv = ds->priv;
	int ret;

	/* Check if the legacy mapping should be used and the
	 * port is not correctly mapped to the right PHY in the
	 * devicetree
	 */
	if (priv->legacy_phy_port_mapping)
		port = qca8k_port_to_phy(port) % PHY_MAX_ADDR;

	ret = qca8k_mdio_read(priv->bus, port, regnum);

	if (ret < 0)
		return 0xffff;

	return ret;
}

static int
qca8k_mdio_register(struct qca8k_priv *priv, struct device_node *mdio)
{
	struct dsa_switch *ds = priv->ds;
	struct mii_bus *bus;

	bus = devm_mdiobus_alloc(ds->dev);

	if (!bus)
		return -ENOMEM;

	bus->priv = (void *)priv;
	bus->name = "qca8k slave mii";
	bus->read = qca8k_internal_mdio_read;
	bus->write = qca8k_internal_mdio_write;
	snprintf(bus->id, MII_BUS_ID_SIZE, "qca8k-%d",
		 ds->index);

	bus->parent = ds->dev;
	bus->phy_mask = ~ds->phys_mii_mask;

	ds->slave_mii_bus = bus;

	return devm_of_mdiobus_register(priv->dev, bus, mdio);
}

static int
qca8k_setup_mdio_bus(struct qca8k_priv *priv)
{
	u32 internal_mdio_mask = 0, external_mdio_mask = 0, reg;
	struct device_node *ports, *port, *mdio;
	phy_interface_t mode;
	int err;

	ports = of_get_child_by_name(priv->dev->of_node, "ports");
	if (!ports)
		ports = of_get_child_by_name(priv->dev->of_node, "ethernet-ports");

	if (!ports)
		return -EINVAL;

	for_each_available_child_of_node(ports, port) {
		err = of_property_read_u32(port, "reg", &reg);
		if (err) {
			of_node_put(port);
			of_node_put(ports);
			return err;
		}

		if (!dsa_is_user_port(priv->ds, reg))
			continue;

		of_get_phy_mode(port, &mode);

		if (of_property_read_bool(port, "phy-handle") &&
		    mode != PHY_INTERFACE_MODE_INTERNAL)
			external_mdio_mask |= BIT(reg);
		else
			internal_mdio_mask |= BIT(reg);
	}

	of_node_put(ports);
	if (!external_mdio_mask && !internal_mdio_mask) {
		dev_err(priv->dev, "no PHYs are defined.\n");
		return -EINVAL;
	}

	/* The QCA8K_MDIO_MASTER_EN Bit, which grants access to PHYs through
	 * the MDIO_MASTER register also _disconnects_ the external MDC
	 * passthrough to the internal PHYs. It's not possible to use both
	 * configurations at the same time!
	 *
	 * Because this came up during the review process:
	 * If the external mdio-bus driver is capable magically disabling
	 * the QCA8K_MDIO_MASTER_EN and mutex/spin-locking out the qca8k's
	 * accessors for the time being, it would be possible to pull this
	 * off.
	 */
	if (!!external_mdio_mask && !!internal_mdio_mask) {
		dev_err(priv->dev, "either internal or external mdio bus configuration is supported.\n");
		return -EINVAL;
	}

	if (external_mdio_mask) {
		/* Make sure to disable the internal mdio bus in cases
		 * a dt-overlay and driver reload changed the configuration
		 */

		return qca8k_reg_clear(priv, QCA8K_MDIO_MASTER_CTRL,
				       QCA8K_MDIO_MASTER_EN);
	}

	/* Check if the devicetree declare the port:phy mapping */
	mdio = of_get_child_by_name(priv->dev->of_node, "mdio");
	if (of_device_is_available(mdio)) {
		err = qca8k_mdio_register(priv, mdio);
		if (err)
			of_node_put(mdio);

		return err;
	}

	/* If a mapping can't be found the legacy mapping is used,
	 * using the qca8k_port_to_phy function
	 */
	priv->legacy_phy_port_mapping = true;
	priv->ops.phy_read = qca8k_phy_read;
	priv->ops.phy_write = qca8k_phy_write;

	return 0;
}

static int
<<<<<<< HEAD
qca8k_setup_of_rgmii_delay(struct qca8k_priv *priv)
{
	struct device_node *port_dn;
	phy_interface_t mode;
	struct dsa_port *dp;
	u32 val;

	/* CPU port is already checked */
	dp = dsa_to_port(priv->ds, 0);

	port_dn = dp->dn;

	/* Check if port 0 is set to the correct type */
	of_get_phy_mode(port_dn, &mode);
	if (mode != PHY_INTERFACE_MODE_RGMII_ID &&
	    mode != PHY_INTERFACE_MODE_RGMII_RXID &&
	    mode != PHY_INTERFACE_MODE_RGMII_TXID) {
		return 0;
	}

	switch (mode) {
	case PHY_INTERFACE_MODE_RGMII_ID:
	case PHY_INTERFACE_MODE_RGMII_RXID:
		if (of_property_read_u32(port_dn, "rx-internal-delay-ps", &val))
			val = 2;
		else
			/* Switch regs accept value in ns, convert ps to ns */
			val = val / 1000;

		if (val > QCA8K_MAX_DELAY) {
			dev_err(priv->dev, "rgmii rx delay is limited to a max value of 3ns, setting to the max value");
			val = 3;
		}

		priv->rgmii_rx_delay = val;
		/* Stop here if we need to check only for rx delay */
		if (mode != PHY_INTERFACE_MODE_RGMII_ID)
			break;

		fallthrough;
	case PHY_INTERFACE_MODE_RGMII_TXID:
		if (of_property_read_u32(port_dn, "tx-internal-delay-ps", &val))
			val = 1;
		else
			/* Switch regs accept value in ns, convert ps to ns */
			val = val / 1000;

		if (val > QCA8K_MAX_DELAY) {
			dev_err(priv->dev, "rgmii tx delay is limited to a max value of 3ns, setting to the max value");
			val = 3;
		}

		priv->rgmii_tx_delay = val;
		break;
	default:
		return 0;
=======
qca8k_setup_mac_pwr_sel(struct qca8k_priv *priv)
{
	u32 mask = 0;
	int ret = 0;

	/* SoC specific settings for ipq8064.
	 * If more device require this consider adding
	 * a dedicated binding.
	 */
	if (of_machine_is_compatible("qcom,ipq8064"))
		mask |= QCA8K_MAC_PWR_RGMII0_1_8V;

	/* SoC specific settings for ipq8065 */
	if (of_machine_is_compatible("qcom,ipq8065"))
		mask |= QCA8K_MAC_PWR_RGMII1_1_8V;

	if (mask) {
		ret = qca8k_rmw(priv, QCA8K_REG_MAC_PWR_SEL,
				QCA8K_MAC_PWR_RGMII0_1_8V |
				QCA8K_MAC_PWR_RGMII1_1_8V,
				mask);
	}

	return ret;
}

static int qca8k_find_cpu_port(struct dsa_switch *ds)
{
	struct qca8k_priv *priv = ds->priv;

	/* Find the connected cpu port. Valid port are 0 or 6 */
	if (dsa_is_cpu_port(ds, 0))
		return 0;

	dev_dbg(priv->dev, "port 0 is not the CPU port. Checking port 6");

	if (dsa_is_cpu_port(ds, 6))
		return 6;

	return -EINVAL;
}

static int
qca8k_setup_of_pws_reg(struct qca8k_priv *priv)
{
	struct device_node *node = priv->dev->of_node;
	const struct qca8k_match_data *data;
	u32 val = 0;
	int ret;

	/* QCA8327 require to set to the correct mode.
	 * His bigger brother QCA8328 have the 172 pin layout.
	 * Should be applied by default but we set this just to make sure.
	 */
	if (priv->switch_id == QCA8K_ID_QCA8327) {
		data = of_device_get_match_data(priv->dev);

		/* Set the correct package of 148 pin for QCA8327 */
		if (data->reduced_package)
			val |= QCA8327_PWS_PACKAGE148_EN;

		ret = qca8k_rmw(priv, QCA8K_REG_PWS, QCA8327_PWS_PACKAGE148_EN,
				val);
		if (ret)
			return ret;
	}

	if (of_property_read_bool(node, "qca,ignore-power-on-sel"))
		val |= QCA8K_PWS_POWER_ON_SEL;

	if (of_property_read_bool(node, "qca,led-open-drain")) {
		if (!(val & QCA8K_PWS_POWER_ON_SEL)) {
			dev_err(priv->dev, "qca,led-open-drain require qca,ignore-power-on-sel to be set.");
			return -EINVAL;
		}

		val |= QCA8K_PWS_LED_OPEN_EN_CSR;
	}

	return qca8k_rmw(priv, QCA8K_REG_PWS,
			QCA8K_PWS_LED_OPEN_EN_CSR | QCA8K_PWS_POWER_ON_SEL,
			val);
}

static int
qca8k_parse_port_config(struct qca8k_priv *priv)
{
	int port, cpu_port_index = -1, ret;
	struct device_node *port_dn;
	phy_interface_t mode;
	struct dsa_port *dp;
	u32 delay;

	/* We have 2 CPU port. Check them */
	for (port = 0; port < QCA8K_NUM_PORTS && cpu_port_index < QCA8K_NUM_CPU_PORTS; port++) {
		/* Skip every other port */
		if (port != 0 && port != 6)
			continue;

		dp = dsa_to_port(priv->ds, port);
		port_dn = dp->dn;
		cpu_port_index++;

		if (!of_device_is_available(port_dn))
			continue;

		ret = of_get_phy_mode(port_dn, &mode);
		if (ret)
			continue;

		switch (mode) {
		case PHY_INTERFACE_MODE_RGMII:
		case PHY_INTERFACE_MODE_RGMII_ID:
		case PHY_INTERFACE_MODE_RGMII_TXID:
		case PHY_INTERFACE_MODE_RGMII_RXID:
		case PHY_INTERFACE_MODE_SGMII:
			delay = 0;

			if (!of_property_read_u32(port_dn, "tx-internal-delay-ps", &delay))
				/* Switch regs accept value in ns, convert ps to ns */
				delay = delay / 1000;
			else if (mode == PHY_INTERFACE_MODE_RGMII_ID ||
				 mode == PHY_INTERFACE_MODE_RGMII_TXID)
				delay = 1;

			if (delay > QCA8K_MAX_DELAY) {
				dev_err(priv->dev, "rgmii tx delay is limited to a max value of 3ns, setting to the max value");
				delay = 3;
			}

			priv->ports_config.rgmii_tx_delay[cpu_port_index] = delay;

			delay = 0;

			if (!of_property_read_u32(port_dn, "rx-internal-delay-ps", &delay))
				/* Switch regs accept value in ns, convert ps to ns */
				delay = delay / 1000;
			else if (mode == PHY_INTERFACE_MODE_RGMII_ID ||
				 mode == PHY_INTERFACE_MODE_RGMII_RXID)
				delay = 2;

			if (delay > QCA8K_MAX_DELAY) {
				dev_err(priv->dev, "rgmii rx delay is limited to a max value of 3ns, setting to the max value");
				delay = 3;
			}

			priv->ports_config.rgmii_rx_delay[cpu_port_index] = delay;

			/* Skip sgmii parsing for rgmii* mode */
			if (mode == PHY_INTERFACE_MODE_RGMII ||
			    mode == PHY_INTERFACE_MODE_RGMII_ID ||
			    mode == PHY_INTERFACE_MODE_RGMII_TXID ||
			    mode == PHY_INTERFACE_MODE_RGMII_RXID)
				break;

			if (of_property_read_bool(port_dn, "qca,sgmii-txclk-falling-edge"))
				priv->ports_config.sgmii_tx_clk_falling_edge = true;

			if (of_property_read_bool(port_dn, "qca,sgmii-rxclk-falling-edge"))
				priv->ports_config.sgmii_rx_clk_falling_edge = true;

			if (of_property_read_bool(port_dn, "qca,sgmii-enable-pll")) {
				priv->ports_config.sgmii_enable_pll = true;

				if (priv->switch_id == QCA8K_ID_QCA8327) {
					dev_err(priv->dev, "SGMII PLL should NOT be enabled for qca8327. Aborting enabling");
					priv->ports_config.sgmii_enable_pll = false;
				}

				if (priv->switch_revision < 2)
					dev_warn(priv->dev, "SGMII PLL should NOT be enabled for qca8337 with revision 2 or more.");
			}

			break;
		default:
			continue;
		}
>>>>>>> df0cc57e
	}

	return 0;
}

static int
qca8k_setup(struct dsa_switch *ds)
{
	struct qca8k_priv *priv = (struct qca8k_priv *)ds->priv;
<<<<<<< HEAD
	int ret, i;
	u32 mask;

	/* Make sure that port 0 is the cpu port */
	if (!dsa_is_cpu_port(ds, 0)) {
		dev_err(priv->dev, "port 0 is not the CPU port");
		return -EINVAL;
=======
	int cpu_port, ret, i;
	u32 mask;

	cpu_port = qca8k_find_cpu_port(ds);
	if (cpu_port < 0) {
		dev_err(priv->dev, "No cpu port configured in both cpu port0 and port6");
		return cpu_port;
>>>>>>> df0cc57e
	}

	/* Parse CPU port config to be later used in phy_link mac_config */
	ret = qca8k_parse_port_config(priv);
	if (ret)
		return ret;

	mutex_init(&priv->reg_mutex);

	/* Start by setting up the register mapping */
	priv->regmap = devm_regmap_init(ds->dev, NULL, priv,
					&qca8k_regmap_config);
	if (IS_ERR(priv->regmap))
		dev_warn(priv->dev, "regmap initialization failed");

	ret = qca8k_setup_mdio_bus(priv);
	if (ret)
		return ret;

<<<<<<< HEAD
	ret = qca8k_setup_of_rgmii_delay(priv);
	if (ret)
		return ret;

=======
	ret = qca8k_setup_of_pws_reg(priv);
	if (ret)
		return ret;

	ret = qca8k_setup_mac_pwr_sel(priv);
	if (ret)
		return ret;

	/* Make sure MAC06 is disabled */
	ret = qca8k_reg_clear(priv, QCA8K_REG_PORT0_PAD_CTRL,
			      QCA8K_PORT0_PAD_MAC06_EXCHANGE_EN);
	if (ret) {
		dev_err(priv->dev, "failed disabling MAC06 exchange");
		return ret;
	}

>>>>>>> df0cc57e
	/* Enable CPU Port */
	ret = qca8k_reg_set(priv, QCA8K_REG_GLOBAL_FW_CTRL0,
			    QCA8K_GLOBAL_FW_CTRL0_CPU_PORT_EN);
	if (ret) {
		dev_err(priv->dev, "failed enabling CPU port");
		return ret;
	}

	/* Enable MIB counters */
	ret = qca8k_mib_init(priv);
	if (ret)
		dev_warn(priv->dev, "mib init failed");

<<<<<<< HEAD
	/* Enable QCA header mode on the cpu port */
	ret = qca8k_write(priv, QCA8K_REG_PORT_HDR_CTRL(QCA8K_CPU_PORT),
			  QCA8K_PORT_HDR_CTRL_ALL << QCA8K_PORT_HDR_CTRL_TX_S |
			  QCA8K_PORT_HDR_CTRL_ALL << QCA8K_PORT_HDR_CTRL_RX_S);
	if (ret) {
		dev_err(priv->dev, "failed enabling QCA header mode");
		return ret;
	}

	/* Disable forwarding by default on all ports */
	for (i = 0; i < QCA8K_NUM_PORTS; i++) {
		ret = qca8k_rmw(priv, QCA8K_PORT_LOOKUP_CTRL(i),
				QCA8K_PORT_LOOKUP_MEMBER, 0);
		if (ret)
			return ret;
	}
=======
	/* Initial setup of all ports */
	for (i = 0; i < QCA8K_NUM_PORTS; i++) {
		/* Disable forwarding by default on all ports */
		ret = qca8k_rmw(priv, QCA8K_PORT_LOOKUP_CTRL(i),
				QCA8K_PORT_LOOKUP_MEMBER, 0);
		if (ret)
			return ret;

		/* Enable QCA header mode on all cpu ports */
		if (dsa_is_cpu_port(ds, i)) {
			ret = qca8k_write(priv, QCA8K_REG_PORT_HDR_CTRL(i),
					  QCA8K_PORT_HDR_CTRL_ALL << QCA8K_PORT_HDR_CTRL_TX_S |
					  QCA8K_PORT_HDR_CTRL_ALL << QCA8K_PORT_HDR_CTRL_RX_S);
			if (ret) {
				dev_err(priv->dev, "failed enabling QCA header mode");
				return ret;
			}
		}
>>>>>>> df0cc57e

		/* Disable MAC by default on all user ports */
		if (dsa_is_user_port(ds, i))
			qca8k_port_set_status(priv, i, 0);
	}

<<<<<<< HEAD
	/* Forward all unknown frames to CPU port for Linux processing */
	ret = qca8k_write(priv, QCA8K_REG_GLOBAL_FW_CTRL1,
			  BIT(0) << QCA8K_GLOBAL_FW_CTRL1_IGMP_DP_S |
			  BIT(0) << QCA8K_GLOBAL_FW_CTRL1_BC_DP_S |
			  BIT(0) << QCA8K_GLOBAL_FW_CTRL1_MC_DP_S |
			  BIT(0) << QCA8K_GLOBAL_FW_CTRL1_UC_DP_S);
=======
	/* Forward all unknown frames to CPU port for Linux processing
	 * Notice that in multi-cpu config only one port should be set
	 * for igmp, unknown, multicast and broadcast packet
	 */
	ret = qca8k_write(priv, QCA8K_REG_GLOBAL_FW_CTRL1,
			  BIT(cpu_port) << QCA8K_GLOBAL_FW_CTRL1_IGMP_DP_S |
			  BIT(cpu_port) << QCA8K_GLOBAL_FW_CTRL1_BC_DP_S |
			  BIT(cpu_port) << QCA8K_GLOBAL_FW_CTRL1_MC_DP_S |
			  BIT(cpu_port) << QCA8K_GLOBAL_FW_CTRL1_UC_DP_S);
>>>>>>> df0cc57e
	if (ret)
		return ret;

	/* Setup connection between CPU port & user ports
	 * Configure specific switch configuration for ports
	 */
	for (i = 0; i < QCA8K_NUM_PORTS; i++) {
		/* CPU port gets connected to all user ports of the switch */
		if (dsa_is_cpu_port(ds, i)) {
<<<<<<< HEAD
			ret = qca8k_rmw(priv, QCA8K_PORT_LOOKUP_CTRL(QCA8K_CPU_PORT),
=======
			ret = qca8k_rmw(priv, QCA8K_PORT_LOOKUP_CTRL(i),
>>>>>>> df0cc57e
					QCA8K_PORT_LOOKUP_MEMBER, dsa_user_ports(ds));
			if (ret)
				return ret;
		}

		/* Individual user ports get connected to CPU port only */
		if (dsa_is_user_port(ds, i)) {
			int shift = 16 * (i % 2);

			ret = qca8k_rmw(priv, QCA8K_PORT_LOOKUP_CTRL(i),
					QCA8K_PORT_LOOKUP_MEMBER,
<<<<<<< HEAD
					BIT(QCA8K_CPU_PORT));
=======
					BIT(cpu_port));
>>>>>>> df0cc57e
			if (ret)
				return ret;

			/* Enable ARP Auto-learning by default */
			ret = qca8k_reg_set(priv, QCA8K_PORT_LOOKUP_CTRL(i),
					    QCA8K_PORT_LOOKUP_LEARN);
			if (ret)
				return ret;

			/* For port based vlans to work we need to set the
			 * default egress vid
			 */
			ret = qca8k_rmw(priv, QCA8K_EGRESS_VLAN(i),
					0xfff << shift,
					QCA8K_PORT_VID_DEF << shift);
			if (ret)
				return ret;

			ret = qca8k_write(priv, QCA8K_REG_PORT_VLAN_CTRL0(i),
					  QCA8K_PORT_VLAN_CVID(QCA8K_PORT_VID_DEF) |
					  QCA8K_PORT_VLAN_SVID(QCA8K_PORT_VID_DEF));
			if (ret)
				return ret;
<<<<<<< HEAD
=======
		}

		/* The port 5 of the qca8337 have some problem in flood condition. The
		 * original legacy driver had some specific buffer and priority settings
		 * for the different port suggested by the QCA switch team. Add this
		 * missing settings to improve switch stability under load condition.
		 * This problem is limited to qca8337 and other qca8k switch are not affected.
		 */
		if (priv->switch_id == QCA8K_ID_QCA8337) {
			switch (i) {
			/* The 2 CPU port and port 5 requires some different
			 * priority than any other ports.
			 */
			case 0:
			case 5:
			case 6:
				mask = QCA8K_PORT_HOL_CTRL0_EG_PRI0(0x3) |
					QCA8K_PORT_HOL_CTRL0_EG_PRI1(0x4) |
					QCA8K_PORT_HOL_CTRL0_EG_PRI2(0x4) |
					QCA8K_PORT_HOL_CTRL0_EG_PRI3(0x4) |
					QCA8K_PORT_HOL_CTRL0_EG_PRI4(0x6) |
					QCA8K_PORT_HOL_CTRL0_EG_PRI5(0x8) |
					QCA8K_PORT_HOL_CTRL0_EG_PORT(0x1e);
				break;
			default:
				mask = QCA8K_PORT_HOL_CTRL0_EG_PRI0(0x3) |
					QCA8K_PORT_HOL_CTRL0_EG_PRI1(0x4) |
					QCA8K_PORT_HOL_CTRL0_EG_PRI2(0x6) |
					QCA8K_PORT_HOL_CTRL0_EG_PRI3(0x8) |
					QCA8K_PORT_HOL_CTRL0_EG_PORT(0x19);
			}
			qca8k_write(priv, QCA8K_REG_PORT_HOL_CTRL0(i), mask);

			mask = QCA8K_PORT_HOL_CTRL1_ING(0x6) |
			QCA8K_PORT_HOL_CTRL1_EG_PRI_BUF_EN |
			QCA8K_PORT_HOL_CTRL1_EG_PORT_BUF_EN |
			QCA8K_PORT_HOL_CTRL1_WRED_EN;
			qca8k_rmw(priv, QCA8K_REG_PORT_HOL_CTRL1(i),
				  QCA8K_PORT_HOL_CTRL1_ING_BUF |
				  QCA8K_PORT_HOL_CTRL1_EG_PRI_BUF_EN |
				  QCA8K_PORT_HOL_CTRL1_EG_PORT_BUF_EN |
				  QCA8K_PORT_HOL_CTRL1_WRED_EN,
				  mask);
>>>>>>> df0cc57e
		}

		/* Set initial MTU for every port.
		 * We have only have a general MTU setting. So track
		 * every port and set the max across all port.
		 * Set per port MTU to 1500 as the MTU change function
		 * will add the overhead and if its set to 1518 then it
		 * will apply the overhead again and we will end up with
		 * MTU of 1536 instead of 1518
		 */
		priv->port_mtu[i] = ETH_DATA_LEN;
	}

	/* Special GLOBAL_FC_THRESH value are needed for ar8327 switch */
	if (priv->switch_id == QCA8K_ID_QCA8327) {
		mask = QCA8K_GLOBAL_FC_GOL_XON_THRES(288) |
		       QCA8K_GLOBAL_FC_GOL_XOFF_THRES(496);
		qca8k_rmw(priv, QCA8K_REG_GLOBAL_FC_THRESH,
			  QCA8K_GLOBAL_FC_GOL_XON_THRES_S |
			  QCA8K_GLOBAL_FC_GOL_XOFF_THRES_S,
			  mask);
	}

	/* The port 5 of the qca8337 have some problem in flood condition. The
	 * original legacy driver had some specific buffer and priority settings
	 * for the different port suggested by the QCA switch team. Add this
	 * missing settings to improve switch stability under load condition.
	 * This problem is limited to qca8337 and other qca8k switch are not affected.
	 */
	if (priv->switch_id == QCA8K_ID_QCA8337) {
		for (i = 0; i < QCA8K_NUM_PORTS; i++) {
			switch (i) {
			/* The 2 CPU port and port 5 requires some different
			 * priority than any other ports.
			 */
			case 0:
			case 5:
			case 6:
				mask = QCA8K_PORT_HOL_CTRL0_EG_PRI0(0x3) |
					QCA8K_PORT_HOL_CTRL0_EG_PRI1(0x4) |
					QCA8K_PORT_HOL_CTRL0_EG_PRI2(0x4) |
					QCA8K_PORT_HOL_CTRL0_EG_PRI3(0x4) |
					QCA8K_PORT_HOL_CTRL0_EG_PRI4(0x6) |
					QCA8K_PORT_HOL_CTRL0_EG_PRI5(0x8) |
					QCA8K_PORT_HOL_CTRL0_EG_PORT(0x1e);
				break;
			default:
				mask = QCA8K_PORT_HOL_CTRL0_EG_PRI0(0x3) |
					QCA8K_PORT_HOL_CTRL0_EG_PRI1(0x4) |
					QCA8K_PORT_HOL_CTRL0_EG_PRI2(0x6) |
					QCA8K_PORT_HOL_CTRL0_EG_PRI3(0x8) |
					QCA8K_PORT_HOL_CTRL0_EG_PORT(0x19);
			}
			qca8k_write(priv, QCA8K_REG_PORT_HOL_CTRL0(i), mask);

			mask = QCA8K_PORT_HOL_CTRL1_ING(0x6) |
			QCA8K_PORT_HOL_CTRL1_EG_PRI_BUF_EN |
			QCA8K_PORT_HOL_CTRL1_EG_PORT_BUF_EN |
			QCA8K_PORT_HOL_CTRL1_WRED_EN;
			qca8k_rmw(priv, QCA8K_REG_PORT_HOL_CTRL1(i),
				  QCA8K_PORT_HOL_CTRL1_ING_BUF |
				  QCA8K_PORT_HOL_CTRL1_EG_PRI_BUF_EN |
				  QCA8K_PORT_HOL_CTRL1_EG_PORT_BUF_EN |
				  QCA8K_PORT_HOL_CTRL1_WRED_EN,
				  mask);
		}
	}

	/* Special GLOBAL_FC_THRESH value are needed for ar8327 switch */
	if (priv->switch_id == QCA8K_ID_QCA8327) {
		mask = QCA8K_GLOBAL_FC_GOL_XON_THRES(288) |
		       QCA8K_GLOBAL_FC_GOL_XOFF_THRES(496);
		qca8k_rmw(priv, QCA8K_REG_GLOBAL_FC_THRESH,
			  QCA8K_GLOBAL_FC_GOL_XON_THRES_S |
			  QCA8K_GLOBAL_FC_GOL_XOFF_THRES_S,
			  mask);
	}

	/* Setup our port MTUs to match power on defaults */
<<<<<<< HEAD
	for (i = 0; i < QCA8K_NUM_PORTS; i++)
		priv->port_mtu[i] = ETH_FRAME_LEN + ETH_FCS_LEN;
=======
>>>>>>> df0cc57e
	ret = qca8k_write(priv, QCA8K_MAX_FRAME_SIZE, ETH_FRAME_LEN + ETH_FCS_LEN);
	if (ret)
		dev_warn(priv->dev, "failed setting MTU settings");

	/* Flush the FDB table */
	qca8k_fdb_flush(priv);

	/* We don't have interrupts for link changes, so we need to poll */
	ds->pcs_poll = true;

	return 0;
}

static void
qca8k_mac_config_setup_internal_delay(struct qca8k_priv *priv, int cpu_port_index,
				      u32 reg)
{
	u32 delay, val = 0;
	int ret;

	/* Delay can be declared in 3 different way.
	 * Mode to rgmii and internal-delay standard binding defined
	 * rgmii-id or rgmii-tx/rx phy mode set.
	 * The parse logic set a delay different than 0 only when one
	 * of the 3 different way is used. In all other case delay is
	 * not enabled. With ID or TX/RXID delay is enabled and set
	 * to the default and recommended value.
	 */
	if (priv->ports_config.rgmii_tx_delay[cpu_port_index]) {
		delay = priv->ports_config.rgmii_tx_delay[cpu_port_index];

		val |= QCA8K_PORT_PAD_RGMII_TX_DELAY(delay) |
			QCA8K_PORT_PAD_RGMII_TX_DELAY_EN;
	}

	if (priv->ports_config.rgmii_rx_delay[cpu_port_index]) {
		delay = priv->ports_config.rgmii_rx_delay[cpu_port_index];

		val |= QCA8K_PORT_PAD_RGMII_RX_DELAY(delay) |
			QCA8K_PORT_PAD_RGMII_RX_DELAY_EN;
	}

	/* Set RGMII delay based on the selected values */
	ret = qca8k_rmw(priv, reg,
			QCA8K_PORT_PAD_RGMII_TX_DELAY_MASK |
			QCA8K_PORT_PAD_RGMII_RX_DELAY_MASK |
			QCA8K_PORT_PAD_RGMII_TX_DELAY_EN |
			QCA8K_PORT_PAD_RGMII_RX_DELAY_EN,
			val);
	if (ret)
		dev_err(priv->dev, "Failed to set internal delay for CPU port%d",
			cpu_port_index == QCA8K_CPU_PORT0 ? 0 : 6);
}

static void
qca8k_phylink_mac_config(struct dsa_switch *ds, int port, unsigned int mode,
			 const struct phylink_link_state *state)
{
	struct qca8k_priv *priv = ds->priv;
	int cpu_port_index, ret;
	u32 reg, val;
	int ret;

	switch (port) {
	case 0: /* 1st CPU port */
		if (state->interface != PHY_INTERFACE_MODE_RGMII &&
		    state->interface != PHY_INTERFACE_MODE_RGMII_ID &&
		    state->interface != PHY_INTERFACE_MODE_RGMII_TXID &&
		    state->interface != PHY_INTERFACE_MODE_RGMII_RXID &&
		    state->interface != PHY_INTERFACE_MODE_SGMII)
			return;

		reg = QCA8K_REG_PORT0_PAD_CTRL;
		cpu_port_index = QCA8K_CPU_PORT0;
		break;
	case 1:
	case 2:
	case 3:
	case 4:
	case 5:
		/* Internal PHY, nothing to do */
		return;
	case 6: /* 2nd CPU port / external PHY */
		if (state->interface != PHY_INTERFACE_MODE_RGMII &&
		    state->interface != PHY_INTERFACE_MODE_RGMII_ID &&
		    state->interface != PHY_INTERFACE_MODE_RGMII_TXID &&
		    state->interface != PHY_INTERFACE_MODE_RGMII_RXID &&
		    state->interface != PHY_INTERFACE_MODE_SGMII &&
		    state->interface != PHY_INTERFACE_MODE_1000BASEX)
			return;

		reg = QCA8K_REG_PORT6_PAD_CTRL;
		cpu_port_index = QCA8K_CPU_PORT6;
		break;
	default:
		dev_err(ds->dev, "%s: unsupported port: %i\n", __func__, port);
		return;
	}

	if (port != 6 && phylink_autoneg_inband(mode)) {
		dev_err(ds->dev, "%s: in-band negotiation unsupported\n",
			__func__);
		return;
	}

	switch (state->interface) {
	case PHY_INTERFACE_MODE_RGMII:
	case PHY_INTERFACE_MODE_RGMII_ID:
	case PHY_INTERFACE_MODE_RGMII_TXID:
	case PHY_INTERFACE_MODE_RGMII_RXID:
<<<<<<< HEAD
		/* RGMII_ID needs internal delay. This is enabled through
		 * PORT5_PAD_CTRL for all ports, rather than individual port
		 * registers
		 */
		qca8k_write(priv, reg,
			    QCA8K_PORT_PAD_RGMII_EN |
			    QCA8K_PORT_PAD_RGMII_TX_DELAY(priv->rgmii_tx_delay) |
			    QCA8K_PORT_PAD_RGMII_RX_DELAY(priv->rgmii_rx_delay) |
			    QCA8K_PORT_PAD_RGMII_TX_DELAY_EN |
			    QCA8K_PORT_PAD_RGMII_RX_DELAY_EN);
		/* QCA8337 requires to set rgmii rx delay */
=======
		qca8k_write(priv, reg, QCA8K_PORT_PAD_RGMII_EN);

		/* Configure rgmii delay */
		qca8k_mac_config_setup_internal_delay(priv, cpu_port_index, reg);

		/* QCA8337 requires to set rgmii rx delay for all ports.
		 * This is enabled through PORT5_PAD_CTRL for all ports,
		 * rather than individual port registers.
		 */
>>>>>>> df0cc57e
		if (priv->switch_id == QCA8K_ID_QCA8337)
			qca8k_write(priv, QCA8K_REG_PORT5_PAD_CTRL,
				    QCA8K_PORT_PAD_RGMII_RX_DELAY_EN);
		break;
	case PHY_INTERFACE_MODE_SGMII:
	case PHY_INTERFACE_MODE_1000BASEX:
		/* Enable SGMII on the port */
		qca8k_write(priv, reg, QCA8K_PORT_PAD_SGMII_EN);

		/* Enable/disable SerDes auto-negotiation as necessary */
		ret = qca8k_read(priv, QCA8K_REG_PWS, &val);
		if (ret)
			return;
		if (phylink_autoneg_inband(mode))
			val &= ~QCA8K_PWS_SERDES_AEN_DIS;
		else
			val |= QCA8K_PWS_SERDES_AEN_DIS;
		qca8k_write(priv, QCA8K_REG_PWS, val);

		/* Configure the SGMII parameters */
		ret = qca8k_read(priv, QCA8K_REG_SGMII_CTRL, &val);
		if (ret)
			return;

		val |= QCA8K_SGMII_EN_SD;

		if (priv->ports_config.sgmii_enable_pll)
			val |= QCA8K_SGMII_EN_PLL | QCA8K_SGMII_EN_RX |
			       QCA8K_SGMII_EN_TX;

		if (dsa_is_cpu_port(ds, port)) {
			/* CPU port, we're talking to the CPU MAC, be a PHY */
			val &= ~QCA8K_SGMII_MODE_CTRL_MASK;
			val |= QCA8K_SGMII_MODE_CTRL_PHY;
		} else if (state->interface == PHY_INTERFACE_MODE_SGMII) {
			val &= ~QCA8K_SGMII_MODE_CTRL_MASK;
			val |= QCA8K_SGMII_MODE_CTRL_MAC;
		} else if (state->interface == PHY_INTERFACE_MODE_1000BASEX) {
			val &= ~QCA8K_SGMII_MODE_CTRL_MASK;
			val |= QCA8K_SGMII_MODE_CTRL_BASEX;
		}

		qca8k_write(priv, QCA8K_REG_SGMII_CTRL, val);

		/* From original code is reported port instability as SGMII also
		 * require delay set. Apply advised values here or take them from DT.
		 */
		if (state->interface == PHY_INTERFACE_MODE_SGMII)
			qca8k_mac_config_setup_internal_delay(priv, cpu_port_index, reg);

		/* For qca8327/qca8328/qca8334/qca8338 sgmii is unique and
		 * falling edge is set writing in the PORT0 PAD reg
		 */
		if (priv->switch_id == QCA8K_ID_QCA8327 ||
		    priv->switch_id == QCA8K_ID_QCA8337)
			reg = QCA8K_REG_PORT0_PAD_CTRL;

		val = 0;

		/* SGMII Clock phase configuration */
		if (priv->ports_config.sgmii_rx_clk_falling_edge)
			val |= QCA8K_PORT0_PAD_SGMII_RXCLK_FALLING_EDGE;

		if (priv->ports_config.sgmii_tx_clk_falling_edge)
			val |= QCA8K_PORT0_PAD_SGMII_TXCLK_FALLING_EDGE;

		if (val)
			ret = qca8k_rmw(priv, reg,
					QCA8K_PORT0_PAD_SGMII_RXCLK_FALLING_EDGE |
					QCA8K_PORT0_PAD_SGMII_TXCLK_FALLING_EDGE,
					val);

		break;
	default:
		dev_err(ds->dev, "xMII mode %s not supported for port %d\n",
			phy_modes(state->interface), port);
		return;
	}
}

static void
qca8k_phylink_validate(struct dsa_switch *ds, int port,
		       unsigned long *supported,
		       struct phylink_link_state *state)
{
	__ETHTOOL_DECLARE_LINK_MODE_MASK(mask) = { 0, };

	switch (port) {
	case 0: /* 1st CPU port */
		if (state->interface != PHY_INTERFACE_MODE_NA &&
		    state->interface != PHY_INTERFACE_MODE_RGMII &&
		    state->interface != PHY_INTERFACE_MODE_RGMII_ID &&
		    state->interface != PHY_INTERFACE_MODE_RGMII_TXID &&
		    state->interface != PHY_INTERFACE_MODE_RGMII_RXID &&
		    state->interface != PHY_INTERFACE_MODE_SGMII)
			goto unsupported;
		break;
	case 1:
	case 2:
	case 3:
	case 4:
	case 5:
		/* Internal PHY */
		if (state->interface != PHY_INTERFACE_MODE_NA &&
		    state->interface != PHY_INTERFACE_MODE_GMII &&
		    state->interface != PHY_INTERFACE_MODE_INTERNAL)
			goto unsupported;
		break;
	case 6: /* 2nd CPU port / external PHY */
		if (state->interface != PHY_INTERFACE_MODE_NA &&
		    state->interface != PHY_INTERFACE_MODE_RGMII &&
		    state->interface != PHY_INTERFACE_MODE_RGMII_ID &&
		    state->interface != PHY_INTERFACE_MODE_RGMII_TXID &&
		    state->interface != PHY_INTERFACE_MODE_RGMII_RXID &&
		    state->interface != PHY_INTERFACE_MODE_SGMII &&
		    state->interface != PHY_INTERFACE_MODE_1000BASEX)
			goto unsupported;
		break;
	default:
unsupported:
		linkmode_zero(supported);
		return;
	}

	phylink_set_port_modes(mask);
	phylink_set(mask, Autoneg);

	phylink_set(mask, 1000baseT_Full);
	phylink_set(mask, 10baseT_Half);
	phylink_set(mask, 10baseT_Full);
	phylink_set(mask, 100baseT_Half);
	phylink_set(mask, 100baseT_Full);

	if (state->interface == PHY_INTERFACE_MODE_1000BASEX)
		phylink_set(mask, 1000baseX_Full);

	phylink_set(mask, Pause);
	phylink_set(mask, Asym_Pause);

	linkmode_and(supported, supported, mask);
	linkmode_and(state->advertising, state->advertising, mask);
}

static int
qca8k_phylink_mac_link_state(struct dsa_switch *ds, int port,
			     struct phylink_link_state *state)
{
	struct qca8k_priv *priv = ds->priv;
	u32 reg;
	int ret;

	ret = qca8k_read(priv, QCA8K_REG_PORT_STATUS(port), &reg);
	if (ret < 0)
		return ret;

	state->link = !!(reg & QCA8K_PORT_STATUS_LINK_UP);
	state->an_complete = state->link;
	state->an_enabled = !!(reg & QCA8K_PORT_STATUS_LINK_AUTO);
	state->duplex = (reg & QCA8K_PORT_STATUS_DUPLEX) ? DUPLEX_FULL :
							   DUPLEX_HALF;

	switch (reg & QCA8K_PORT_STATUS_SPEED) {
	case QCA8K_PORT_STATUS_SPEED_10:
		state->speed = SPEED_10;
		break;
	case QCA8K_PORT_STATUS_SPEED_100:
		state->speed = SPEED_100;
		break;
	case QCA8K_PORT_STATUS_SPEED_1000:
		state->speed = SPEED_1000;
		break;
	default:
		state->speed = SPEED_UNKNOWN;
		break;
	}

	state->pause = MLO_PAUSE_NONE;
	if (reg & QCA8K_PORT_STATUS_RXFLOW)
		state->pause |= MLO_PAUSE_RX;
	if (reg & QCA8K_PORT_STATUS_TXFLOW)
		state->pause |= MLO_PAUSE_TX;

	return 1;
}

static void
qca8k_phylink_mac_link_down(struct dsa_switch *ds, int port, unsigned int mode,
			    phy_interface_t interface)
{
	struct qca8k_priv *priv = ds->priv;

	qca8k_port_set_status(priv, port, 0);
}

static void
qca8k_phylink_mac_link_up(struct dsa_switch *ds, int port, unsigned int mode,
			  phy_interface_t interface, struct phy_device *phydev,
			  int speed, int duplex, bool tx_pause, bool rx_pause)
{
	struct qca8k_priv *priv = ds->priv;
	u32 reg;

	if (phylink_autoneg_inband(mode)) {
		reg = QCA8K_PORT_STATUS_LINK_AUTO;
	} else {
		switch (speed) {
		case SPEED_10:
			reg = QCA8K_PORT_STATUS_SPEED_10;
			break;
		case SPEED_100:
			reg = QCA8K_PORT_STATUS_SPEED_100;
			break;
		case SPEED_1000:
			reg = QCA8K_PORT_STATUS_SPEED_1000;
			break;
		default:
			reg = QCA8K_PORT_STATUS_LINK_AUTO;
			break;
		}

		if (duplex == DUPLEX_FULL)
			reg |= QCA8K_PORT_STATUS_DUPLEX;

		if (rx_pause || dsa_is_cpu_port(ds, port))
			reg |= QCA8K_PORT_STATUS_RXFLOW;

		if (tx_pause || dsa_is_cpu_port(ds, port))
			reg |= QCA8K_PORT_STATUS_TXFLOW;
	}

	reg |= QCA8K_PORT_STATUS_TXMAC | QCA8K_PORT_STATUS_RXMAC;

	qca8k_write(priv, QCA8K_REG_PORT_STATUS(port), reg);
}

static void
qca8k_get_strings(struct dsa_switch *ds, int port, u32 stringset, uint8_t *data)
{
	int i;

	if (stringset != ETH_SS_STATS)
		return;

	for (i = 0; i < ARRAY_SIZE(ar8327_mib); i++)
		strncpy(data + i * ETH_GSTRING_LEN, ar8327_mib[i].name,
			ETH_GSTRING_LEN);
}

static void
qca8k_get_ethtool_stats(struct dsa_switch *ds, int port,
			uint64_t *data)
{
	struct qca8k_priv *priv = (struct qca8k_priv *)ds->priv;
	const struct qca8k_mib_desc *mib;
	u32 reg, i, val;
	u32 hi = 0;
	int ret;

	for (i = 0; i < ARRAY_SIZE(ar8327_mib); i++) {
		mib = &ar8327_mib[i];
		reg = QCA8K_PORT_MIB_COUNTER(port) + mib->offset;

		ret = qca8k_read(priv, reg, &val);
		if (ret < 0)
			continue;

		if (mib->size == 2) {
			ret = qca8k_read(priv, reg + 4, &hi);
			if (ret < 0)
				continue;
		}

		data[i] = val;
		if (mib->size == 2)
			data[i] |= (u64)hi << 32;
	}
}

static int
qca8k_get_sset_count(struct dsa_switch *ds, int port, int sset)
{
	if (sset != ETH_SS_STATS)
		return 0;

	return ARRAY_SIZE(ar8327_mib);
}

static int
qca8k_set_mac_eee(struct dsa_switch *ds, int port, struct ethtool_eee *eee)
{
	struct qca8k_priv *priv = (struct qca8k_priv *)ds->priv;
	u32 lpi_en = QCA8K_REG_EEE_CTRL_LPI_EN(port);
	u32 reg;
	int ret;

	mutex_lock(&priv->reg_mutex);
	ret = qca8k_read(priv, QCA8K_REG_EEE_CTRL, &reg);
	if (ret < 0)
		goto exit;

	if (eee->eee_enabled)
		reg |= lpi_en;
	else
		reg &= ~lpi_en;
	ret = qca8k_write(priv, QCA8K_REG_EEE_CTRL, reg);

exit:
	mutex_unlock(&priv->reg_mutex);
	return ret;
}

static int
qca8k_get_mac_eee(struct dsa_switch *ds, int port, struct ethtool_eee *e)
{
	/* Nothing to do on the port's MAC */
	return 0;
}

static void
qca8k_port_stp_state_set(struct dsa_switch *ds, int port, u8 state)
{
	struct qca8k_priv *priv = (struct qca8k_priv *)ds->priv;
	u32 stp_state;

	switch (state) {
	case BR_STATE_DISABLED:
		stp_state = QCA8K_PORT_LOOKUP_STATE_DISABLED;
		break;
	case BR_STATE_BLOCKING:
		stp_state = QCA8K_PORT_LOOKUP_STATE_BLOCKING;
		break;
	case BR_STATE_LISTENING:
		stp_state = QCA8K_PORT_LOOKUP_STATE_LISTENING;
		break;
	case BR_STATE_LEARNING:
		stp_state = QCA8K_PORT_LOOKUP_STATE_LEARNING;
		break;
	case BR_STATE_FORWARDING:
	default:
		stp_state = QCA8K_PORT_LOOKUP_STATE_FORWARD;
		break;
	}

	qca8k_rmw(priv, QCA8K_PORT_LOOKUP_CTRL(port),
		  QCA8K_PORT_LOOKUP_STATE_MASK, stp_state);
}

static int
qca8k_port_bridge_join(struct dsa_switch *ds, int port, struct net_device *br)
{
	struct qca8k_priv *priv = (struct qca8k_priv *)ds->priv;
<<<<<<< HEAD
	int port_mask = BIT(QCA8K_CPU_PORT);
	int i, ret;
=======
	int port_mask, cpu_port;
	int i, ret;

	cpu_port = dsa_to_port(ds, port)->cpu_dp->index;
	port_mask = BIT(cpu_port);
>>>>>>> df0cc57e

	for (i = 0; i < QCA8K_NUM_PORTS; i++) {
		if (dsa_is_cpu_port(ds, i))
			continue;
		if (dsa_to_port(ds, i)->bridge_dev != br)
			continue;
		/* Add this port to the portvlan mask of the other ports
		 * in the bridge
		 */
		ret = qca8k_reg_set(priv,
				    QCA8K_PORT_LOOKUP_CTRL(i),
				    BIT(port));
		if (ret)
			return ret;
		if (i != port)
			port_mask |= BIT(i);
	}

	/* Add all other ports to this ports portvlan mask */
	ret = qca8k_rmw(priv, QCA8K_PORT_LOOKUP_CTRL(port),
			QCA8K_PORT_LOOKUP_MEMBER, port_mask);

	return ret;
}

static void
qca8k_port_bridge_leave(struct dsa_switch *ds, int port, struct net_device *br)
{
	struct qca8k_priv *priv = (struct qca8k_priv *)ds->priv;
	int cpu_port, i;

	cpu_port = dsa_to_port(ds, port)->cpu_dp->index;

	for (i = 0; i < QCA8K_NUM_PORTS; i++) {
		if (dsa_is_cpu_port(ds, i))
			continue;
		if (dsa_to_port(ds, i)->bridge_dev != br)
			continue;
		/* Remove this port to the portvlan mask of the other ports
		 * in the bridge
		 */
		qca8k_reg_clear(priv,
				QCA8K_PORT_LOOKUP_CTRL(i),
				BIT(port));
	}

	/* Set the cpu port to be the only one in the portvlan mask of
	 * this port
	 */
	qca8k_rmw(priv, QCA8K_PORT_LOOKUP_CTRL(port),
		  QCA8K_PORT_LOOKUP_MEMBER, BIT(cpu_port));
}

static int
qca8k_port_enable(struct dsa_switch *ds, int port,
		  struct phy_device *phy)
{
	struct qca8k_priv *priv = (struct qca8k_priv *)ds->priv;

	qca8k_port_set_status(priv, port, 1);
	priv->port_sts[port].enabled = 1;

	if (dsa_is_user_port(ds, port))
		phy_support_asym_pause(phy);

	return 0;
}

static void
qca8k_port_disable(struct dsa_switch *ds, int port)
{
	struct qca8k_priv *priv = (struct qca8k_priv *)ds->priv;

	qca8k_port_set_status(priv, port, 0);
	priv->port_sts[port].enabled = 0;
}

static int
qca8k_port_change_mtu(struct dsa_switch *ds, int port, int new_mtu)
{
	struct qca8k_priv *priv = ds->priv;
	int i, mtu = 0;

	priv->port_mtu[port] = new_mtu;

	for (i = 0; i < QCA8K_NUM_PORTS; i++)
		if (priv->port_mtu[i] > mtu)
			mtu = priv->port_mtu[i];

	/* Include L2 header / FCS length */
	return qca8k_write(priv, QCA8K_MAX_FRAME_SIZE, mtu + ETH_HLEN + ETH_FCS_LEN);
}

static int
qca8k_port_max_mtu(struct dsa_switch *ds, int port)
{
	return QCA8K_MAX_MTU;
}

static int
qca8k_port_fdb_insert(struct qca8k_priv *priv, const u8 *addr,
		      u16 port_mask, u16 vid)
{
	/* Set the vid to the port vlan id if no vid is set */
	if (!vid)
		vid = QCA8K_PORT_VID_DEF;

	return qca8k_fdb_add(priv, addr, port_mask, vid,
			     QCA8K_ATU_STATUS_STATIC);
}

static int
qca8k_port_fdb_add(struct dsa_switch *ds, int port,
		   const unsigned char *addr, u16 vid)
{
	struct qca8k_priv *priv = (struct qca8k_priv *)ds->priv;
	u16 port_mask = BIT(port);

	return qca8k_port_fdb_insert(priv, addr, port_mask, vid);
}

static int
qca8k_port_fdb_del(struct dsa_switch *ds, int port,
		   const unsigned char *addr, u16 vid)
{
	struct qca8k_priv *priv = (struct qca8k_priv *)ds->priv;
	u16 port_mask = BIT(port);

	if (!vid)
		vid = QCA8K_PORT_VID_DEF;

	return qca8k_fdb_del(priv, addr, port_mask, vid);
}

static int
qca8k_port_fdb_dump(struct dsa_switch *ds, int port,
		    dsa_fdb_dump_cb_t *cb, void *data)
{
	struct qca8k_priv *priv = (struct qca8k_priv *)ds->priv;
	struct qca8k_fdb _fdb = { 0 };
	int cnt = QCA8K_NUM_FDB_RECORDS;
	bool is_static;
	int ret = 0;

	mutex_lock(&priv->reg_mutex);
	while (cnt-- && !qca8k_fdb_next(priv, &_fdb, port)) {
		if (!_fdb.aging)
			break;
		is_static = (_fdb.aging == QCA8K_ATU_STATUS_STATIC);
		ret = cb(_fdb.mac, _fdb.vid, is_static, data);
		if (ret)
			break;
	}
	mutex_unlock(&priv->reg_mutex);

	return 0;
}

static int
qca8k_port_vlan_filtering(struct dsa_switch *ds, int port, bool vlan_filtering,
			  struct netlink_ext_ack *extack)
{
	struct qca8k_priv *priv = ds->priv;
	int ret;

	if (vlan_filtering) {
		ret = qca8k_rmw(priv, QCA8K_PORT_LOOKUP_CTRL(port),
				QCA8K_PORT_LOOKUP_VLAN_MODE,
				QCA8K_PORT_LOOKUP_VLAN_MODE_SECURE);
	} else {
		ret = qca8k_rmw(priv, QCA8K_PORT_LOOKUP_CTRL(port),
				QCA8K_PORT_LOOKUP_VLAN_MODE,
				QCA8K_PORT_LOOKUP_VLAN_MODE_NONE);
	}

	return ret;
}

static int
qca8k_port_vlan_add(struct dsa_switch *ds, int port,
		    const struct switchdev_obj_port_vlan *vlan,
		    struct netlink_ext_ack *extack)
{
	bool untagged = vlan->flags & BRIDGE_VLAN_INFO_UNTAGGED;
	bool pvid = vlan->flags & BRIDGE_VLAN_INFO_PVID;
	struct qca8k_priv *priv = ds->priv;
	int ret;

	ret = qca8k_vlan_add(priv, port, vlan->vid, untagged);
	if (ret) {
		dev_err(priv->dev, "Failed to add VLAN to port %d (%d)", port, ret);
		return ret;
	}

	if (pvid) {
		int shift = 16 * (port % 2);

		ret = qca8k_rmw(priv, QCA8K_EGRESS_VLAN(port),
				0xfff << shift, vlan->vid << shift);
		if (ret)
			return ret;

		ret = qca8k_write(priv, QCA8K_REG_PORT_VLAN_CTRL0(port),
				  QCA8K_PORT_VLAN_CVID(vlan->vid) |
				  QCA8K_PORT_VLAN_SVID(vlan->vid));
	}

	return ret;
}

static int
qca8k_port_vlan_del(struct dsa_switch *ds, int port,
		    const struct switchdev_obj_port_vlan *vlan)
{
	struct qca8k_priv *priv = ds->priv;
	int ret;

	ret = qca8k_vlan_del(priv, port, vlan->vid);
	if (ret)
		dev_err(priv->dev, "Failed to delete VLAN from port %d (%d)", port, ret);

	return ret;
}

static u32 qca8k_get_phy_flags(struct dsa_switch *ds, int port)
{
	struct qca8k_priv *priv = ds->priv;

	/* Communicate to the phy internal driver the switch revision.
	 * Based on the switch revision different values needs to be
	 * set to the dbg and mmd reg on the phy.
	 * The first 2 bit are used to communicate the switch revision
	 * to the phy driver.
	 */
	if (port > 0 && port < 6)
		return priv->switch_revision;

	return 0;
}

static enum dsa_tag_protocol
qca8k_get_tag_protocol(struct dsa_switch *ds, int port,
		       enum dsa_tag_protocol mp)
{
	return DSA_TAG_PROTO_QCA;
}

static const struct dsa_switch_ops qca8k_switch_ops = {
	.get_tag_protocol	= qca8k_get_tag_protocol,
	.setup			= qca8k_setup,
	.get_strings		= qca8k_get_strings,
	.get_ethtool_stats	= qca8k_get_ethtool_stats,
	.get_sset_count		= qca8k_get_sset_count,
	.get_mac_eee		= qca8k_get_mac_eee,
	.set_mac_eee		= qca8k_set_mac_eee,
	.port_enable		= qca8k_port_enable,
	.port_disable		= qca8k_port_disable,
	.port_change_mtu	= qca8k_port_change_mtu,
	.port_max_mtu		= qca8k_port_max_mtu,
	.port_stp_state_set	= qca8k_port_stp_state_set,
	.port_bridge_join	= qca8k_port_bridge_join,
	.port_bridge_leave	= qca8k_port_bridge_leave,
	.port_fdb_add		= qca8k_port_fdb_add,
	.port_fdb_del		= qca8k_port_fdb_del,
	.port_fdb_dump		= qca8k_port_fdb_dump,
	.port_vlan_filtering	= qca8k_port_vlan_filtering,
	.port_vlan_add		= qca8k_port_vlan_add,
	.port_vlan_del		= qca8k_port_vlan_del,
	.phylink_validate	= qca8k_phylink_validate,
	.phylink_mac_link_state	= qca8k_phylink_mac_link_state,
	.phylink_mac_config	= qca8k_phylink_mac_config,
	.phylink_mac_link_down	= qca8k_phylink_mac_link_down,
	.phylink_mac_link_up	= qca8k_phylink_mac_link_up,
	.get_phy_flags		= qca8k_get_phy_flags,
};

static int qca8k_read_switch_id(struct qca8k_priv *priv)
{
	const struct qca8k_match_data *data;
	u32 val;
	u8 id;
	int ret;

	/* get the switches ID from the compatible */
	data = of_device_get_match_data(priv->dev);
	if (!data)
		return -ENODEV;

	ret = qca8k_read(priv, QCA8K_REG_MASK_CTRL, &val);
	if (ret < 0)
		return -ENODEV;

	id = QCA8K_MASK_CTRL_DEVICE_ID(val & QCA8K_MASK_CTRL_DEVICE_ID_MASK);
	if (id != data->id) {
		dev_err(priv->dev, "Switch id detected %x but expected %x", id, data->id);
		return -ENODEV;
	}

	priv->switch_id = id;

	/* Save revision to communicate to the internal PHY driver */
	priv->switch_revision = (val & QCA8K_MASK_CTRL_REV_ID_MASK);

	return 0;
}

static int
qca8k_sw_probe(struct mdio_device *mdiodev)
{
	struct qca8k_priv *priv;
	int ret;

	/* allocate the private data struct so that we can probe the switches
	 * ID register
	 */
	priv = devm_kzalloc(&mdiodev->dev, sizeof(*priv), GFP_KERNEL);
	if (!priv)
		return -ENOMEM;

	priv->bus = mdiodev->bus;
	priv->dev = &mdiodev->dev;

	priv->reset_gpio = devm_gpiod_get_optional(priv->dev, "reset",
						   GPIOD_ASIS);
	if (IS_ERR(priv->reset_gpio))
		return PTR_ERR(priv->reset_gpio);

	if (priv->reset_gpio) {
		gpiod_set_value_cansleep(priv->reset_gpio, 1);
		/* The active low duration must be greater than 10 ms
		 * and checkpatch.pl wants 20 ms.
		 */
		msleep(20);
		gpiod_set_value_cansleep(priv->reset_gpio, 0);
	}

	/* Check the detected switch id */
	ret = qca8k_read_switch_id(priv);
	if (ret)
		return ret;

	priv->ds = devm_kzalloc(&mdiodev->dev, sizeof(*priv->ds), GFP_KERNEL);
	if (!priv->ds)
		return -ENOMEM;

	priv->ds->dev = &mdiodev->dev;
	priv->ds->num_ports = QCA8K_NUM_PORTS;
	priv->ds->priv = priv;
	priv->ops = qca8k_switch_ops;
	priv->ds->ops = &priv->ops;
	mutex_init(&priv->reg_mutex);
	dev_set_drvdata(&mdiodev->dev, priv);

	return dsa_register_switch(priv->ds);
}

static void
qca8k_sw_remove(struct mdio_device *mdiodev)
{
	struct qca8k_priv *priv = dev_get_drvdata(&mdiodev->dev);
	int i;

	if (!priv)
		return;

	for (i = 0; i < QCA8K_NUM_PORTS; i++)
		qca8k_port_set_status(priv, i, 0);

	dsa_unregister_switch(priv->ds);

	dev_set_drvdata(&mdiodev->dev, NULL);
}

static void qca8k_sw_shutdown(struct mdio_device *mdiodev)
{
	struct qca8k_priv *priv = dev_get_drvdata(&mdiodev->dev);

	if (!priv)
		return;

	dsa_switch_shutdown(priv->ds);

	dev_set_drvdata(&mdiodev->dev, NULL);
}

#ifdef CONFIG_PM_SLEEP
static void
qca8k_set_pm(struct qca8k_priv *priv, int enable)
{
	int i;

	for (i = 0; i < QCA8K_NUM_PORTS; i++) {
		if (!priv->port_sts[i].enabled)
			continue;

		qca8k_port_set_status(priv, i, enable);
	}
}

static int qca8k_suspend(struct device *dev)
{
	struct qca8k_priv *priv = dev_get_drvdata(dev);

	qca8k_set_pm(priv, 0);

	return dsa_switch_suspend(priv->ds);
}

static int qca8k_resume(struct device *dev)
{
	struct qca8k_priv *priv = dev_get_drvdata(dev);

	qca8k_set_pm(priv, 1);

	return dsa_switch_resume(priv->ds);
}
#endif /* CONFIG_PM_SLEEP */

static SIMPLE_DEV_PM_OPS(qca8k_pm_ops,
			 qca8k_suspend, qca8k_resume);

<<<<<<< HEAD
static const struct qca8k_match_data qca832x = {
=======
static const struct qca8k_match_data qca8327 = {
	.id = QCA8K_ID_QCA8327,
	.reduced_package = true,
};

static const struct qca8k_match_data qca8328 = {
>>>>>>> df0cc57e
	.id = QCA8K_ID_QCA8327,
};

static const struct qca8k_match_data qca833x = {
	.id = QCA8K_ID_QCA8337,
};

static const struct of_device_id qca8k_of_match[] = {
<<<<<<< HEAD
	{ .compatible = "qca,qca8327", .data = &qca832x },
=======
	{ .compatible = "qca,qca8327", .data = &qca8327 },
	{ .compatible = "qca,qca8328", .data = &qca8328 },
>>>>>>> df0cc57e
	{ .compatible = "qca,qca8334", .data = &qca833x },
	{ .compatible = "qca,qca8337", .data = &qca833x },
	{ /* sentinel */ },
};

static struct mdio_driver qca8kmdio_driver = {
	.probe  = qca8k_sw_probe,
	.remove = qca8k_sw_remove,
	.shutdown = qca8k_sw_shutdown,
	.mdiodrv.driver = {
		.name = "qca8k",
		.of_match_table = qca8k_of_match,
		.pm = &qca8k_pm_ops,
	},
};

mdio_module_driver(qca8kmdio_driver);

MODULE_AUTHOR("Mathieu Olivari, John Crispin <john@phrozen.org>");
MODULE_DESCRIPTION("Driver for QCA8K ethernet switch family");
MODULE_LICENSE("GPL v2");
MODULE_ALIAS("platform:qca8k");<|MERGE_RESOLUTION|>--- conflicted
+++ resolved
@@ -203,7 +203,6 @@
 	qca8k_split_addr(reg, &r1, &r2, &page);
 
 	mutex_lock_nested(&bus->mdio_lock, MDIO_MUTEX_NESTED);
-<<<<<<< HEAD
 
 	ret = qca8k_set_page(bus, page);
 	if (ret < 0)
@@ -217,21 +216,6 @@
 	val |= write_val;
 	qca8k_mii_write32(bus, 0x10 | r2, r1, val);
 
-=======
-
-	ret = qca8k_set_page(bus, page);
-	if (ret < 0)
-		goto exit;
-
-	ret = qca8k_mii_read32(bus, 0x10 | r2, r1, &val);
-	if (ret < 0)
-		goto exit;
-
-	val &= ~mask;
-	val |= write_val;
-	qca8k_mii_write32(bus, 0x10 | r2, r1, val);
-
->>>>>>> df0cc57e
 exit:
 	mutex_unlock(&bus->mdio_lock);
 
@@ -638,7 +622,6 @@
 
 static int
 qca8k_mdio_busy_wait(struct mii_bus *bus, u32 reg, u32 mask)
-<<<<<<< HEAD
 {
 	u16 r1, r2, page;
 	u32 val;
@@ -664,33 +647,6 @@
 {
 	u16 r1, r2, page;
 	u32 val;
-=======
-{
-	u16 r1, r2, page;
-	u32 val;
-	int ret, ret1;
-
-	qca8k_split_addr(reg, &r1, &r2, &page);
-
-	ret = read_poll_timeout(qca8k_mii_read32, ret1, !(val & mask), 0,
-				QCA8K_BUSY_WAIT_TIMEOUT * USEC_PER_MSEC, false,
-				bus, 0x10 | r2, r1, &val);
-
-	/* Check if qca8k_read has failed for a different reason
-	 * before returnting -ETIMEDOUT
-	 */
-	if (ret < 0 && ret1 < 0)
-		return ret1;
-
-	return ret;
-}
-
-static int
-qca8k_mdio_write(struct mii_bus *bus, int phy, int regnum, u16 data)
-{
-	u16 r1, r2, page;
-	u32 val;
->>>>>>> df0cc57e
 	int ret;
 
 	if (regnum >= QCA8K_MDIO_MASTER_MAX_REG)
@@ -713,7 +669,6 @@
 
 	ret = qca8k_mdio_busy_wait(bus, QCA8K_MDIO_MASTER_CTRL,
 				   QCA8K_MDIO_MASTER_BUSY);
-<<<<<<< HEAD
 
 exit:
 	/* even if the busy_wait timeouts try to clear the MASTER_EN */
@@ -721,15 +676,6 @@
 
 	mutex_unlock(&bus->mdio_lock);
 
-=======
-
-exit:
-	/* even if the busy_wait timeouts try to clear the MASTER_EN */
-	qca8k_mii_write32(bus, 0x10 | r2, r1, 0);
-
-	mutex_unlock(&bus->mdio_lock);
-
->>>>>>> df0cc57e
 	return ret;
 }
 
@@ -748,7 +694,6 @@
 	      QCA8K_MDIO_MASTER_REG_ADDR(regnum);
 
 	qca8k_split_addr(QCA8K_MDIO_MASTER_CTRL, &r1, &r2, &page);
-<<<<<<< HEAD
 
 	mutex_lock_nested(&bus->mdio_lock, MDIO_MUTEX_NESTED);
 
@@ -792,51 +737,6 @@
 	struct qca8k_priv *priv = slave_bus->priv;
 	struct mii_bus *bus = priv->bus;
 
-=======
-
-	mutex_lock_nested(&bus->mdio_lock, MDIO_MUTEX_NESTED);
-
-	ret = qca8k_set_page(bus, page);
-	if (ret)
-		goto exit;
-
-	qca8k_mii_write32(bus, 0x10 | r2, r1, val);
-
-	ret = qca8k_mdio_busy_wait(bus, QCA8K_MDIO_MASTER_CTRL,
-				   QCA8K_MDIO_MASTER_BUSY);
-	if (ret)
-		goto exit;
-
-	ret = qca8k_mii_read32(bus, 0x10 | r2, r1, &val);
-
-exit:
-	/* even if the busy_wait timeouts try to clear the MASTER_EN */
-	qca8k_mii_write32(bus, 0x10 | r2, r1, 0);
-
-	mutex_unlock(&bus->mdio_lock);
-
-	if (ret >= 0)
-		ret = val & QCA8K_MDIO_MASTER_DATA_MASK;
-
-	return ret;
-}
-
-static int
-qca8k_internal_mdio_write(struct mii_bus *slave_bus, int phy, int regnum, u16 data)
-{
-	struct qca8k_priv *priv = slave_bus->priv;
-	struct mii_bus *bus = priv->bus;
-
-	return qca8k_mdio_write(bus, phy, regnum, data);
-}
-
-static int
-qca8k_internal_mdio_read(struct mii_bus *slave_bus, int phy, int regnum)
-{
-	struct qca8k_priv *priv = slave_bus->priv;
-	struct mii_bus *bus = priv->bus;
-
->>>>>>> df0cc57e
 	return qca8k_mdio_read(bus, phy, regnum);
 }
 
@@ -989,64 +889,6 @@
 }
 
 static int
-<<<<<<< HEAD
-qca8k_setup_of_rgmii_delay(struct qca8k_priv *priv)
-{
-	struct device_node *port_dn;
-	phy_interface_t mode;
-	struct dsa_port *dp;
-	u32 val;
-
-	/* CPU port is already checked */
-	dp = dsa_to_port(priv->ds, 0);
-
-	port_dn = dp->dn;
-
-	/* Check if port 0 is set to the correct type */
-	of_get_phy_mode(port_dn, &mode);
-	if (mode != PHY_INTERFACE_MODE_RGMII_ID &&
-	    mode != PHY_INTERFACE_MODE_RGMII_RXID &&
-	    mode != PHY_INTERFACE_MODE_RGMII_TXID) {
-		return 0;
-	}
-
-	switch (mode) {
-	case PHY_INTERFACE_MODE_RGMII_ID:
-	case PHY_INTERFACE_MODE_RGMII_RXID:
-		if (of_property_read_u32(port_dn, "rx-internal-delay-ps", &val))
-			val = 2;
-		else
-			/* Switch regs accept value in ns, convert ps to ns */
-			val = val / 1000;
-
-		if (val > QCA8K_MAX_DELAY) {
-			dev_err(priv->dev, "rgmii rx delay is limited to a max value of 3ns, setting to the max value");
-			val = 3;
-		}
-
-		priv->rgmii_rx_delay = val;
-		/* Stop here if we need to check only for rx delay */
-		if (mode != PHY_INTERFACE_MODE_RGMII_ID)
-			break;
-
-		fallthrough;
-	case PHY_INTERFACE_MODE_RGMII_TXID:
-		if (of_property_read_u32(port_dn, "tx-internal-delay-ps", &val))
-			val = 1;
-		else
-			/* Switch regs accept value in ns, convert ps to ns */
-			val = val / 1000;
-
-		if (val > QCA8K_MAX_DELAY) {
-			dev_err(priv->dev, "rgmii tx delay is limited to a max value of 3ns, setting to the max value");
-			val = 3;
-		}
-
-		priv->rgmii_tx_delay = val;
-		break;
-	default:
-		return 0;
-=======
 qca8k_setup_mac_pwr_sel(struct qca8k_priv *priv)
 {
 	u32 mask = 0;
@@ -1224,7 +1066,6 @@
 		default:
 			continue;
 		}
->>>>>>> df0cc57e
 	}
 
 	return 0;
@@ -1234,15 +1075,6 @@
 qca8k_setup(struct dsa_switch *ds)
 {
 	struct qca8k_priv *priv = (struct qca8k_priv *)ds->priv;
-<<<<<<< HEAD
-	int ret, i;
-	u32 mask;
-
-	/* Make sure that port 0 is the cpu port */
-	if (!dsa_is_cpu_port(ds, 0)) {
-		dev_err(priv->dev, "port 0 is not the CPU port");
-		return -EINVAL;
-=======
 	int cpu_port, ret, i;
 	u32 mask;
 
@@ -1250,7 +1082,6 @@
 	if (cpu_port < 0) {
 		dev_err(priv->dev, "No cpu port configured in both cpu port0 and port6");
 		return cpu_port;
->>>>>>> df0cc57e
 	}
 
 	/* Parse CPU port config to be later used in phy_link mac_config */
@@ -1270,12 +1101,6 @@
 	if (ret)
 		return ret;
 
-<<<<<<< HEAD
-	ret = qca8k_setup_of_rgmii_delay(priv);
-	if (ret)
-		return ret;
-
-=======
 	ret = qca8k_setup_of_pws_reg(priv);
 	if (ret)
 		return ret;
@@ -1292,7 +1117,6 @@
 		return ret;
 	}
 
->>>>>>> df0cc57e
 	/* Enable CPU Port */
 	ret = qca8k_reg_set(priv, QCA8K_REG_GLOBAL_FW_CTRL0,
 			    QCA8K_GLOBAL_FW_CTRL0_CPU_PORT_EN);
@@ -1306,24 +1130,6 @@
 	if (ret)
 		dev_warn(priv->dev, "mib init failed");
 
-<<<<<<< HEAD
-	/* Enable QCA header mode on the cpu port */
-	ret = qca8k_write(priv, QCA8K_REG_PORT_HDR_CTRL(QCA8K_CPU_PORT),
-			  QCA8K_PORT_HDR_CTRL_ALL << QCA8K_PORT_HDR_CTRL_TX_S |
-			  QCA8K_PORT_HDR_CTRL_ALL << QCA8K_PORT_HDR_CTRL_RX_S);
-	if (ret) {
-		dev_err(priv->dev, "failed enabling QCA header mode");
-		return ret;
-	}
-
-	/* Disable forwarding by default on all ports */
-	for (i = 0; i < QCA8K_NUM_PORTS; i++) {
-		ret = qca8k_rmw(priv, QCA8K_PORT_LOOKUP_CTRL(i),
-				QCA8K_PORT_LOOKUP_MEMBER, 0);
-		if (ret)
-			return ret;
-	}
-=======
 	/* Initial setup of all ports */
 	for (i = 0; i < QCA8K_NUM_PORTS; i++) {
 		/* Disable forwarding by default on all ports */
@@ -1342,21 +1148,12 @@
 				return ret;
 			}
 		}
->>>>>>> df0cc57e
 
 		/* Disable MAC by default on all user ports */
 		if (dsa_is_user_port(ds, i))
 			qca8k_port_set_status(priv, i, 0);
 	}
 
-<<<<<<< HEAD
-	/* Forward all unknown frames to CPU port for Linux processing */
-	ret = qca8k_write(priv, QCA8K_REG_GLOBAL_FW_CTRL1,
-			  BIT(0) << QCA8K_GLOBAL_FW_CTRL1_IGMP_DP_S |
-			  BIT(0) << QCA8K_GLOBAL_FW_CTRL1_BC_DP_S |
-			  BIT(0) << QCA8K_GLOBAL_FW_CTRL1_MC_DP_S |
-			  BIT(0) << QCA8K_GLOBAL_FW_CTRL1_UC_DP_S);
-=======
 	/* Forward all unknown frames to CPU port for Linux processing
 	 * Notice that in multi-cpu config only one port should be set
 	 * for igmp, unknown, multicast and broadcast packet
@@ -1366,7 +1163,6 @@
 			  BIT(cpu_port) << QCA8K_GLOBAL_FW_CTRL1_BC_DP_S |
 			  BIT(cpu_port) << QCA8K_GLOBAL_FW_CTRL1_MC_DP_S |
 			  BIT(cpu_port) << QCA8K_GLOBAL_FW_CTRL1_UC_DP_S);
->>>>>>> df0cc57e
 	if (ret)
 		return ret;
 
@@ -1376,11 +1172,7 @@
 	for (i = 0; i < QCA8K_NUM_PORTS; i++) {
 		/* CPU port gets connected to all user ports of the switch */
 		if (dsa_is_cpu_port(ds, i)) {
-<<<<<<< HEAD
-			ret = qca8k_rmw(priv, QCA8K_PORT_LOOKUP_CTRL(QCA8K_CPU_PORT),
-=======
 			ret = qca8k_rmw(priv, QCA8K_PORT_LOOKUP_CTRL(i),
->>>>>>> df0cc57e
 					QCA8K_PORT_LOOKUP_MEMBER, dsa_user_ports(ds));
 			if (ret)
 				return ret;
@@ -1392,11 +1184,7 @@
 
 			ret = qca8k_rmw(priv, QCA8K_PORT_LOOKUP_CTRL(i),
 					QCA8K_PORT_LOOKUP_MEMBER,
-<<<<<<< HEAD
-					BIT(QCA8K_CPU_PORT));
-=======
 					BIT(cpu_port));
->>>>>>> df0cc57e
 			if (ret)
 				return ret;
 
@@ -1420,8 +1208,6 @@
 					  QCA8K_PORT_VLAN_SVID(QCA8K_PORT_VID_DEF));
 			if (ret)
 				return ret;
-<<<<<<< HEAD
-=======
 		}
 
 		/* The port 5 of the qca8337 have some problem in flood condition. The
@@ -1465,7 +1251,6 @@
 				  QCA8K_PORT_HOL_CTRL1_EG_PORT_BUF_EN |
 				  QCA8K_PORT_HOL_CTRL1_WRED_EN,
 				  mask);
->>>>>>> df0cc57e
 		}
 
 		/* Set initial MTU for every port.
@@ -1489,67 +1274,7 @@
 			  mask);
 	}
 
-	/* The port 5 of the qca8337 have some problem in flood condition. The
-	 * original legacy driver had some specific buffer and priority settings
-	 * for the different port suggested by the QCA switch team. Add this
-	 * missing settings to improve switch stability under load condition.
-	 * This problem is limited to qca8337 and other qca8k switch are not affected.
-	 */
-	if (priv->switch_id == QCA8K_ID_QCA8337) {
-		for (i = 0; i < QCA8K_NUM_PORTS; i++) {
-			switch (i) {
-			/* The 2 CPU port and port 5 requires some different
-			 * priority than any other ports.
-			 */
-			case 0:
-			case 5:
-			case 6:
-				mask = QCA8K_PORT_HOL_CTRL0_EG_PRI0(0x3) |
-					QCA8K_PORT_HOL_CTRL0_EG_PRI1(0x4) |
-					QCA8K_PORT_HOL_CTRL0_EG_PRI2(0x4) |
-					QCA8K_PORT_HOL_CTRL0_EG_PRI3(0x4) |
-					QCA8K_PORT_HOL_CTRL0_EG_PRI4(0x6) |
-					QCA8K_PORT_HOL_CTRL0_EG_PRI5(0x8) |
-					QCA8K_PORT_HOL_CTRL0_EG_PORT(0x1e);
-				break;
-			default:
-				mask = QCA8K_PORT_HOL_CTRL0_EG_PRI0(0x3) |
-					QCA8K_PORT_HOL_CTRL0_EG_PRI1(0x4) |
-					QCA8K_PORT_HOL_CTRL0_EG_PRI2(0x6) |
-					QCA8K_PORT_HOL_CTRL0_EG_PRI3(0x8) |
-					QCA8K_PORT_HOL_CTRL0_EG_PORT(0x19);
-			}
-			qca8k_write(priv, QCA8K_REG_PORT_HOL_CTRL0(i), mask);
-
-			mask = QCA8K_PORT_HOL_CTRL1_ING(0x6) |
-			QCA8K_PORT_HOL_CTRL1_EG_PRI_BUF_EN |
-			QCA8K_PORT_HOL_CTRL1_EG_PORT_BUF_EN |
-			QCA8K_PORT_HOL_CTRL1_WRED_EN;
-			qca8k_rmw(priv, QCA8K_REG_PORT_HOL_CTRL1(i),
-				  QCA8K_PORT_HOL_CTRL1_ING_BUF |
-				  QCA8K_PORT_HOL_CTRL1_EG_PRI_BUF_EN |
-				  QCA8K_PORT_HOL_CTRL1_EG_PORT_BUF_EN |
-				  QCA8K_PORT_HOL_CTRL1_WRED_EN,
-				  mask);
-		}
-	}
-
-	/* Special GLOBAL_FC_THRESH value are needed for ar8327 switch */
-	if (priv->switch_id == QCA8K_ID_QCA8327) {
-		mask = QCA8K_GLOBAL_FC_GOL_XON_THRES(288) |
-		       QCA8K_GLOBAL_FC_GOL_XOFF_THRES(496);
-		qca8k_rmw(priv, QCA8K_REG_GLOBAL_FC_THRESH,
-			  QCA8K_GLOBAL_FC_GOL_XON_THRES_S |
-			  QCA8K_GLOBAL_FC_GOL_XOFF_THRES_S,
-			  mask);
-	}
-
 	/* Setup our port MTUs to match power on defaults */
-<<<<<<< HEAD
-	for (i = 0; i < QCA8K_NUM_PORTS; i++)
-		priv->port_mtu[i] = ETH_FRAME_LEN + ETH_FCS_LEN;
-=======
->>>>>>> df0cc57e
 	ret = qca8k_write(priv, QCA8K_MAX_FRAME_SIZE, ETH_FRAME_LEN + ETH_FCS_LEN);
 	if (ret)
 		dev_warn(priv->dev, "failed setting MTU settings");
@@ -1611,7 +1336,6 @@
 	struct qca8k_priv *priv = ds->priv;
 	int cpu_port_index, ret;
 	u32 reg, val;
-	int ret;
 
 	switch (port) {
 	case 0: /* 1st CPU port */
@@ -1660,19 +1384,6 @@
 	case PHY_INTERFACE_MODE_RGMII_ID:
 	case PHY_INTERFACE_MODE_RGMII_TXID:
 	case PHY_INTERFACE_MODE_RGMII_RXID:
-<<<<<<< HEAD
-		/* RGMII_ID needs internal delay. This is enabled through
-		 * PORT5_PAD_CTRL for all ports, rather than individual port
-		 * registers
-		 */
-		qca8k_write(priv, reg,
-			    QCA8K_PORT_PAD_RGMII_EN |
-			    QCA8K_PORT_PAD_RGMII_TX_DELAY(priv->rgmii_tx_delay) |
-			    QCA8K_PORT_PAD_RGMII_RX_DELAY(priv->rgmii_rx_delay) |
-			    QCA8K_PORT_PAD_RGMII_TX_DELAY_EN |
-			    QCA8K_PORT_PAD_RGMII_RX_DELAY_EN);
-		/* QCA8337 requires to set rgmii rx delay */
-=======
 		qca8k_write(priv, reg, QCA8K_PORT_PAD_RGMII_EN);
 
 		/* Configure rgmii delay */
@@ -1682,7 +1393,6 @@
 		 * This is enabled through PORT5_PAD_CTRL for all ports,
 		 * rather than individual port registers.
 		 */
->>>>>>> df0cc57e
 		if (priv->switch_id == QCA8K_ID_QCA8337)
 			qca8k_write(priv, QCA8K_REG_PORT5_PAD_CTRL,
 				    QCA8K_PORT_PAD_RGMII_RX_DELAY_EN);
@@ -2034,16 +1744,11 @@
 qca8k_port_bridge_join(struct dsa_switch *ds, int port, struct net_device *br)
 {
 	struct qca8k_priv *priv = (struct qca8k_priv *)ds->priv;
-<<<<<<< HEAD
-	int port_mask = BIT(QCA8K_CPU_PORT);
-	int i, ret;
-=======
 	int port_mask, cpu_port;
 	int i, ret;
 
 	cpu_port = dsa_to_port(ds, port)->cpu_dp->index;
 	port_mask = BIT(cpu_port);
->>>>>>> df0cc57e
 
 	for (i = 0; i < QCA8K_NUM_PORTS; i++) {
 		if (dsa_is_cpu_port(ds, i))
@@ -2465,16 +2170,12 @@
 static SIMPLE_DEV_PM_OPS(qca8k_pm_ops,
 			 qca8k_suspend, qca8k_resume);
 
-<<<<<<< HEAD
-static const struct qca8k_match_data qca832x = {
-=======
 static const struct qca8k_match_data qca8327 = {
 	.id = QCA8K_ID_QCA8327,
 	.reduced_package = true,
 };
 
 static const struct qca8k_match_data qca8328 = {
->>>>>>> df0cc57e
 	.id = QCA8K_ID_QCA8327,
 };
 
@@ -2483,12 +2184,8 @@
 };
 
 static const struct of_device_id qca8k_of_match[] = {
-<<<<<<< HEAD
-	{ .compatible = "qca,qca8327", .data = &qca832x },
-=======
 	{ .compatible = "qca,qca8327", .data = &qca8327 },
 	{ .compatible = "qca,qca8328", .data = &qca8328 },
->>>>>>> df0cc57e
 	{ .compatible = "qca,qca8334", .data = &qca833x },
 	{ .compatible = "qca,qca8337", .data = &qca833x },
 	{ /* sentinel */ },
