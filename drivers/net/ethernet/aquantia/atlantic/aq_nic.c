/*
 * aQuantia Corporation Network Driver
 * Copyright (C) 2014-2017 aQuantia Corporation. All rights reserved
 *
 * This program is free software; you can redistribute it and/or modify it
 * under the terms and conditions of the GNU General Public License,
 * version 2, as published by the Free Software Foundation.
 */

/* File aq_nic.c: Definition of common code for NIC. */

#include "aq_nic.h"
#include "aq_ring.h"
#include "aq_vec.h"
#include "aq_hw.h"
#include "aq_pci_func.h"
#include "aq_nic_internal.h"

#include <linux/moduleparam.h>
#include <linux/netdevice.h>
#include <linux/etherdevice.h>
#include <linux/timer.h>
#include <linux/cpu.h>
#include <linux/ip.h>
#include <linux/tcp.h>
#include <net/ip.h>

static unsigned int aq_itr = AQ_CFG_INTERRUPT_MODERATION_AUTO;
module_param_named(aq_itr, aq_itr, uint, 0644);
MODULE_PARM_DESC(aq_itr, "Interrupt throttling mode");

static unsigned int aq_itr_tx;
module_param_named(aq_itr_tx, aq_itr_tx, uint, 0644);
MODULE_PARM_DESC(aq_itr_tx, "TX interrupt throttle rate");

static unsigned int aq_itr_rx;
module_param_named(aq_itr_rx, aq_itr_rx, uint, 0644);
MODULE_PARM_DESC(aq_itr_rx, "RX interrupt throttle rate");

static void aq_nic_update_ndev_stats(struct aq_nic_s *self);

static void aq_nic_rss_init(struct aq_nic_s *self, unsigned int num_rss_queues)
{
	struct aq_nic_cfg_s *cfg = &self->aq_nic_cfg;
	struct aq_rss_parameters *rss_params = &cfg->aq_rss;
	int i = 0;

	static u8 rss_key[40] = {
		0x1e, 0xad, 0x71, 0x87, 0x65, 0xfc, 0x26, 0x7d,
		0x0d, 0x45, 0x67, 0x74, 0xcd, 0x06, 0x1a, 0x18,
		0xb6, 0xc1, 0xf0, 0xc7, 0xbb, 0x18, 0xbe, 0xf8,
		0x19, 0x13, 0x4b, 0xa9, 0xd0, 0x3e, 0xfe, 0x70,
		0x25, 0x03, 0xab, 0x50, 0x6a, 0x8b, 0x82, 0x0c
	};

	rss_params->hash_secret_key_size = sizeof(rss_key);
	memcpy(rss_params->hash_secret_key, rss_key, sizeof(rss_key));
	rss_params->indirection_table_size = AQ_CFG_RSS_INDIRECTION_TABLE_MAX;

	for (i = rss_params->indirection_table_size; i--;)
		rss_params->indirection_table[i] = i & (num_rss_queues - 1);
}

/* Fills aq_nic_cfg with valid defaults */
static void aq_nic_cfg_init_defaults(struct aq_nic_s *self)
{
	struct aq_nic_cfg_s *cfg = &self->aq_nic_cfg;

	cfg->aq_hw_caps = &self->aq_hw_caps;

	cfg->vecs = AQ_CFG_VECS_DEF;
	cfg->tcs = AQ_CFG_TCS_DEF;

	cfg->rxds = AQ_CFG_RXDS_DEF;
	cfg->txds = AQ_CFG_TXDS_DEF;

	cfg->is_polling = AQ_CFG_IS_POLLING_DEF;

	cfg->itr = aq_itr;
	cfg->tx_itr = aq_itr_tx;
	cfg->rx_itr = aq_itr_rx;

	cfg->is_rss = AQ_CFG_IS_RSS_DEF;
	cfg->num_rss_queues = AQ_CFG_NUM_RSS_QUEUES_DEF;
	cfg->aq_rss.base_cpu_number = AQ_CFG_RSS_BASE_CPU_NUM_DEF;
	cfg->flow_control = AQ_CFG_FC_MODE;

	cfg->mtu = AQ_CFG_MTU_DEF;
	cfg->link_speed_msk = AQ_CFG_SPEED_MSK;
	cfg->is_autoneg = AQ_CFG_IS_AUTONEG_DEF;

	cfg->is_lro = AQ_CFG_IS_LRO_DEF;

	cfg->vlan_id = 0U;

	aq_nic_rss_init(self, cfg->num_rss_queues);
}

/* Checks hw_caps and 'corrects' aq_nic_cfg in runtime */
int aq_nic_cfg_start(struct aq_nic_s *self)
{
	struct aq_nic_cfg_s *cfg = &self->aq_nic_cfg;

	/*descriptors */
	cfg->rxds = min(cfg->rxds, cfg->aq_hw_caps->rxds);
	cfg->txds = min(cfg->txds, cfg->aq_hw_caps->txds);

	/*rss rings */
	cfg->vecs = min(cfg->vecs, cfg->aq_hw_caps->vecs);
	cfg->vecs = min(cfg->vecs, num_online_cpus());
	/* cfg->vecs should be power of 2 for RSS */
	if (cfg->vecs >= 8U)
		cfg->vecs = 8U;
	else if (cfg->vecs >= 4U)
		cfg->vecs = 4U;
	else if (cfg->vecs >= 2U)
		cfg->vecs = 2U;
	else
		cfg->vecs = 1U;

	cfg->num_rss_queues = min(cfg->vecs, AQ_CFG_NUM_RSS_QUEUES_DEF);

	cfg->irq_type = aq_pci_func_get_irq_type(self->aq_pci_func);

	if ((cfg->irq_type == AQ_HW_IRQ_LEGACY) ||
	    (self->aq_hw_caps.vecs == 1U) ||
	    (cfg->vecs == 1U)) {
		cfg->is_rss = 0U;
		cfg->vecs = 1U;
	}

	cfg->link_speed_msk &= self->aq_hw_caps.link_speed_msk;
	cfg->hw_features = self->aq_hw_caps.hw_features;
	return 0;
}

static int aq_nic_update_link_status(struct aq_nic_s *self)
{
	int err = self->aq_hw_ops.hw_get_link_status(self->aq_hw);

	if (err)
		return err;

	if (self->link_status.mbps != self->aq_hw->aq_link_status.mbps) {
		pr_info("%s: link change old %d new %d\n",
			AQ_CFG_DRV_NAME, self->link_status.mbps,
			self->aq_hw->aq_link_status.mbps);
		aq_nic_update_interrupt_moderation_settings(self);
	}

	self->link_status = self->aq_hw->aq_link_status;
	if (!netif_carrier_ok(self->ndev) && self->link_status.mbps) {
		aq_utils_obj_set(&self->header.flags,
				 AQ_NIC_FLAG_STARTED);
		aq_utils_obj_clear(&self->header.flags,
				   AQ_NIC_LINK_DOWN);
		netif_carrier_on(self->ndev);
		netif_tx_wake_all_queues(self->ndev);
	}
	if (netif_carrier_ok(self->ndev) && !self->link_status.mbps) {
		netif_carrier_off(self->ndev);
		netif_tx_disable(self->ndev);
		aq_utils_obj_set(&self->header.flags, AQ_NIC_LINK_DOWN);
	}
	return 0;
}

static void aq_nic_service_timer_cb(struct timer_list *t)
{
	struct aq_nic_s *self = from_timer(self, t, service_timer);
<<<<<<< HEAD
	struct net_device *ndev = aq_nic_get_ndev(self);
=======
	int ctimer = AQ_CFG_SERVICE_TIMER_INTERVAL;
>>>>>>> 5fa4ec9c
	int err = 0;

	if (aq_utils_obj_test(&self->header.flags, AQ_NIC_FLAGS_IS_NOT_READY))
		goto err_exit;

	err = aq_nic_update_link_status(self);
	if (err)
		goto err_exit;

	if (self->aq_hw_ops.hw_update_stats)
		self->aq_hw_ops.hw_update_stats(self->aq_hw);

	aq_nic_update_ndev_stats(self);

	/* If no link - use faster timer rate to detect link up asap */
	if (!netif_carrier_ok(self->ndev))
		ctimer = max(ctimer / 2, 1);

err_exit:
	mod_timer(&self->service_timer, jiffies + ctimer);
}

static void aq_nic_polling_timer_cb(struct timer_list *t)
{
	struct aq_nic_s *self = from_timer(self, t, polling_timer);
	struct aq_vec_s *aq_vec = NULL;
	unsigned int i = 0U;

	for (i = 0U, aq_vec = self->aq_vec[0];
		self->aq_vecs > i; ++i, aq_vec = self->aq_vec[i])
		aq_vec_isr(i, (void *)aq_vec);

	mod_timer(&self->polling_timer, jiffies +
		AQ_CFG_POLLING_TIMER_INTERVAL);
}

static struct net_device *aq_nic_ndev_alloc(void)
{
	return alloc_etherdev_mq(sizeof(struct aq_nic_s), AQ_CFG_VECS_MAX);
}

struct aq_nic_s *aq_nic_alloc_cold(const struct net_device_ops *ndev_ops,
				   const struct ethtool_ops *et_ops,
				   struct pci_dev *pdev,
				   struct aq_pci_func_s *aq_pci_func,
				   unsigned int port,
				   const struct aq_hw_ops *aq_hw_ops)
{
	struct net_device *ndev = NULL;
	struct aq_nic_s *self = NULL;
	int err = 0;

	ndev = aq_nic_ndev_alloc();
	if (!ndev) {
		err = -ENOMEM;
		goto err_exit;
	}

	self = netdev_priv(ndev);

	ndev->netdev_ops = ndev_ops;
	ndev->ethtool_ops = et_ops;

	SET_NETDEV_DEV(ndev, &pdev->dev);

	ndev->if_port = port;
	self->ndev = ndev;

	self->aq_pci_func = aq_pci_func;

	self->aq_hw_ops = *aq_hw_ops;
	self->port = (u8)port;

	self->aq_hw = self->aq_hw_ops.create(aq_pci_func, self->port,
						&self->aq_hw_ops);
	err = self->aq_hw_ops.get_hw_caps(self->aq_hw, &self->aq_hw_caps,
					  pdev->device, pdev->subsystem_device);
	if (err < 0)
		goto err_exit;

	aq_nic_cfg_init_defaults(self);

err_exit:
	if (err < 0) {
		aq_nic_free_hot_resources(self);
		self = NULL;
	}
	return self;
}

int aq_nic_ndev_register(struct aq_nic_s *self)
{
	int err = 0;

	if (!self->ndev) {
		err = -EINVAL;
		goto err_exit;
	}
	err = self->aq_hw_ops.hw_get_mac_permanent(self->aq_hw,
			    self->aq_nic_cfg.aq_hw_caps,
			    self->ndev->dev_addr);
	if (err < 0)
		goto err_exit;

#if defined(AQ_CFG_MAC_ADDR_PERMANENT)
	{
		static u8 mac_addr_permanent[] = AQ_CFG_MAC_ADDR_PERMANENT;

		ether_addr_copy(self->ndev->dev_addr, mac_addr_permanent);
	}
#endif

	netif_carrier_off(self->ndev);

	netif_tx_disable(self->ndev);

	err = register_netdev(self->ndev);
	if (err < 0)
		goto err_exit;

err_exit:
	return err;
}

int aq_nic_ndev_init(struct aq_nic_s *self)
{
	struct aq_hw_caps_s *aq_hw_caps = self->aq_nic_cfg.aq_hw_caps;
	struct aq_nic_cfg_s *aq_nic_cfg = &self->aq_nic_cfg;

	self->ndev->hw_features |= aq_hw_caps->hw_features;
	self->ndev->features = aq_hw_caps->hw_features;
	self->ndev->priv_flags = aq_hw_caps->hw_priv_flags;
	self->ndev->mtu = aq_nic_cfg->mtu - ETH_HLEN;
	self->ndev->max_mtu = self->aq_hw_caps.mtu - ETH_FCS_LEN - ETH_HLEN;

	return 0;
}

void aq_nic_ndev_free(struct aq_nic_s *self)
{
	if (!self->ndev)
		goto err_exit;

	if (self->ndev->reg_state == NETREG_REGISTERED)
		unregister_netdev(self->ndev);

	if (self->aq_hw)
		self->aq_hw_ops.destroy(self->aq_hw);

	free_netdev(self->ndev);

err_exit:;
}

struct aq_nic_s *aq_nic_alloc_hot(struct net_device *ndev)
{
	struct aq_nic_s *self = NULL;
	int err = 0;

	if (!ndev) {
		err = -EINVAL;
		goto err_exit;
	}
	self = netdev_priv(ndev);

	if (!self) {
		err = -EINVAL;
		goto err_exit;
	}
	if (netif_running(ndev))
		netif_tx_disable(ndev);
	netif_carrier_off(self->ndev);

	for (self->aq_vecs = 0; self->aq_vecs < self->aq_nic_cfg.vecs;
		self->aq_vecs++) {
		self->aq_vec[self->aq_vecs] =
		    aq_vec_alloc(self, self->aq_vecs, &self->aq_nic_cfg);
		if (!self->aq_vec[self->aq_vecs]) {
			err = -ENOMEM;
			goto err_exit;
		}
	}

err_exit:
	if (err < 0) {
		aq_nic_free_hot_resources(self);
		self = NULL;
	}
	return self;
}

void aq_nic_set_tx_ring(struct aq_nic_s *self, unsigned int idx,
			struct aq_ring_s *ring)
{
	self->aq_ring_tx[idx] = ring;
}

struct device *aq_nic_get_dev(struct aq_nic_s *self)
{
	return self->ndev->dev.parent;
}

struct net_device *aq_nic_get_ndev(struct aq_nic_s *self)
{
	return self->ndev;
}

int aq_nic_init(struct aq_nic_s *self)
{
	struct aq_vec_s *aq_vec = NULL;
	int err = 0;
	unsigned int i = 0U;

	self->power_state = AQ_HW_POWER_STATE_D0;
	err = self->aq_hw_ops.hw_reset(self->aq_hw);
	if (err < 0)
		goto err_exit;

	err = self->aq_hw_ops.hw_init(self->aq_hw, &self->aq_nic_cfg,
			    aq_nic_get_ndev(self)->dev_addr);
	if (err < 0)
		goto err_exit;

	for (i = 0U, aq_vec = self->aq_vec[0];
		self->aq_vecs > i; ++i, aq_vec = self->aq_vec[i])
		aq_vec_init(aq_vec, &self->aq_hw_ops, self->aq_hw);

err_exit:
	return err;
}

int aq_nic_start(struct aq_nic_s *self)
{
	struct aq_vec_s *aq_vec = NULL;
	int err = 0;
	unsigned int i = 0U;

	err = self->aq_hw_ops.hw_multicast_list_set(self->aq_hw,
						    self->mc_list.ar,
						    self->mc_list.count);
	if (err < 0)
		goto err_exit;

	err = self->aq_hw_ops.hw_packet_filter_set(self->aq_hw,
						   self->packet_filter);
	if (err < 0)
		goto err_exit;

	for (i = 0U, aq_vec = self->aq_vec[0];
		self->aq_vecs > i; ++i, aq_vec = self->aq_vec[i]) {
		err = aq_vec_start(aq_vec);
		if (err < 0)
			goto err_exit;
	}

	err = self->aq_hw_ops.hw_start(self->aq_hw);
	if (err < 0)
		goto err_exit;

	err = aq_nic_update_interrupt_moderation_settings(self);
	if (err)
		goto err_exit;
	timer_setup(&self->service_timer, aq_nic_service_timer_cb, 0);
	mod_timer(&self->service_timer, jiffies +
			AQ_CFG_SERVICE_TIMER_INTERVAL);

	if (self->aq_nic_cfg.is_polling) {
		timer_setup(&self->polling_timer, aq_nic_polling_timer_cb, 0);
		mod_timer(&self->polling_timer, jiffies +
			  AQ_CFG_POLLING_TIMER_INTERVAL);
	} else {
		for (i = 0U, aq_vec = self->aq_vec[0];
			self->aq_vecs > i; ++i, aq_vec = self->aq_vec[i]) {
			err = aq_pci_func_alloc_irq(self->aq_pci_func, i,
						    self->ndev->name, aq_vec,
					aq_vec_get_affinity_mask(aq_vec));
			if (err < 0)
				goto err_exit;
		}

		err = self->aq_hw_ops.hw_irq_enable(self->aq_hw,
				    AQ_CFG_IRQ_MASK);
		if (err < 0)
			goto err_exit;
	}

	err = netif_set_real_num_tx_queues(self->ndev, self->aq_vecs);
	if (err < 0)
		goto err_exit;

	err = netif_set_real_num_rx_queues(self->ndev, self->aq_vecs);
	if (err < 0)
		goto err_exit;

	netif_tx_start_all_queues(self->ndev);

err_exit:
	return err;
}

static unsigned int aq_nic_map_skb(struct aq_nic_s *self,
				   struct sk_buff *skb,
				   struct aq_ring_s *ring)
{
	unsigned int ret = 0U;
	unsigned int nr_frags = skb_shinfo(skb)->nr_frags;
	unsigned int frag_count = 0U;
	unsigned int dx = ring->sw_tail;
	struct aq_ring_buff_s *first = NULL;
	struct aq_ring_buff_s *dx_buff = &ring->buff_ring[dx];

	if (unlikely(skb_is_gso(skb))) {
		dx_buff->flags = 0U;
		dx_buff->len_pkt = skb->len;
		dx_buff->len_l2 = ETH_HLEN;
		dx_buff->len_l3 = ip_hdrlen(skb);
		dx_buff->len_l4 = tcp_hdrlen(skb);
		dx_buff->mss = skb_shinfo(skb)->gso_size;
		dx_buff->is_txc = 1U;
		dx_buff->eop_index = 0xffffU;

		dx_buff->is_ipv6 =
			(ip_hdr(skb)->version == 6) ? 1U : 0U;

		dx = aq_ring_next_dx(ring, dx);
		dx_buff = &ring->buff_ring[dx];
		++ret;
	}

	dx_buff->flags = 0U;
	dx_buff->len = skb_headlen(skb);
	dx_buff->pa = dma_map_single(aq_nic_get_dev(self),
				     skb->data,
				     dx_buff->len,
				     DMA_TO_DEVICE);

	if (unlikely(dma_mapping_error(aq_nic_get_dev(self), dx_buff->pa)))
		goto exit;

	first = dx_buff;
	dx_buff->len_pkt = skb->len;
	dx_buff->is_sop = 1U;
	dx_buff->is_mapped = 1U;
	++ret;

	if (skb->ip_summed == CHECKSUM_PARTIAL) {
		dx_buff->is_ip_cso = (htons(ETH_P_IP) == skb->protocol) ?
			1U : 0U;

		if (ip_hdr(skb)->version == 4) {
			dx_buff->is_tcp_cso =
				(ip_hdr(skb)->protocol == IPPROTO_TCP) ?
					1U : 0U;
			dx_buff->is_udp_cso =
				(ip_hdr(skb)->protocol == IPPROTO_UDP) ?
					1U : 0U;
		} else if (ip_hdr(skb)->version == 6) {
			dx_buff->is_tcp_cso =
				(ipv6_hdr(skb)->nexthdr == NEXTHDR_TCP) ?
					1U : 0U;
			dx_buff->is_udp_cso =
				(ipv6_hdr(skb)->nexthdr == NEXTHDR_UDP) ?
					1U : 0U;
		}
	}

	for (; nr_frags--; ++frag_count) {
		unsigned int frag_len = 0U;
		unsigned int buff_offset = 0U;
		unsigned int buff_size = 0U;
		dma_addr_t frag_pa;
		skb_frag_t *frag = &skb_shinfo(skb)->frags[frag_count];

		frag_len = skb_frag_size(frag);

		while (frag_len) {
			if (frag_len > AQ_CFG_TX_FRAME_MAX)
				buff_size = AQ_CFG_TX_FRAME_MAX;
			else
				buff_size = frag_len;

			frag_pa = skb_frag_dma_map(aq_nic_get_dev(self),
						   frag,
						   buff_offset,
						   buff_size,
						   DMA_TO_DEVICE);

			if (unlikely(dma_mapping_error(aq_nic_get_dev(self),
						       frag_pa)))
				goto mapping_error;

			dx = aq_ring_next_dx(ring, dx);
			dx_buff = &ring->buff_ring[dx];

			dx_buff->flags = 0U;
			dx_buff->len = buff_size;
			dx_buff->pa = frag_pa;
			dx_buff->is_mapped = 1U;
			dx_buff->eop_index = 0xffffU;

			frag_len -= buff_size;
			buff_offset += buff_size;

			++ret;
		}
	}

	first->eop_index = dx;
	dx_buff->is_eop = 1U;
	dx_buff->skb = skb;
	goto exit;

mapping_error:
	for (dx = ring->sw_tail;
	     ret > 0;
	     --ret, dx = aq_ring_next_dx(ring, dx)) {
		dx_buff = &ring->buff_ring[dx];

		if (!dx_buff->is_txc && dx_buff->pa) {
			if (unlikely(dx_buff->is_sop)) {
				dma_unmap_single(aq_nic_get_dev(self),
						 dx_buff->pa,
						 dx_buff->len,
						 DMA_TO_DEVICE);
			} else {
				dma_unmap_page(aq_nic_get_dev(self),
					       dx_buff->pa,
					       dx_buff->len,
					       DMA_TO_DEVICE);
			}
		}
	}

exit:
	return ret;
}

int aq_nic_xmit(struct aq_nic_s *self, struct sk_buff *skb)
{
	struct aq_ring_s *ring = NULL;
	unsigned int frags = 0U;
	unsigned int vec = skb->queue_mapping % self->aq_nic_cfg.vecs;
	unsigned int tc = 0U;
	int err = NETDEV_TX_OK;

	frags = skb_shinfo(skb)->nr_frags + 1;

	ring = self->aq_ring_tx[AQ_NIC_TCVEC2RING(self, tc, vec)];

	if (frags > AQ_CFG_SKB_FRAGS_MAX) {
		dev_kfree_skb_any(skb);
		goto err_exit;
	}

	aq_ring_update_queue_state(ring);

	/* Above status update may stop the queue. Check this. */
	if (__netif_subqueue_stopped(self->ndev, ring->idx)) {
		err = NETDEV_TX_BUSY;
		goto err_exit;
	}

	frags = aq_nic_map_skb(self, skb, ring);

	if (likely(frags)) {
		err = self->aq_hw_ops.hw_ring_tx_xmit(self->aq_hw,
						      ring,
						      frags);
		if (err >= 0) {
			++ring->stats.tx.packets;
			ring->stats.tx.bytes += skb->len;
		}
	} else {
		err = NETDEV_TX_BUSY;
	}

err_exit:
	return err;
}

int aq_nic_update_interrupt_moderation_settings(struct aq_nic_s *self)
{
	return self->aq_hw_ops.hw_interrupt_moderation_set(self->aq_hw);
}

int aq_nic_set_packet_filter(struct aq_nic_s *self, unsigned int flags)
{
	int err = 0;

	err = self->aq_hw_ops.hw_packet_filter_set(self->aq_hw, flags);
	if (err < 0)
		goto err_exit;

	self->packet_filter = flags;

err_exit:
	return err;
}

int aq_nic_set_multicast_list(struct aq_nic_s *self, struct net_device *ndev)
{
	struct netdev_hw_addr *ha = NULL;
	unsigned int i = 0U;

	self->mc_list.count = 0U;

	netdev_for_each_mc_addr(ha, ndev) {
		ether_addr_copy(self->mc_list.ar[i++], ha->addr);
		++self->mc_list.count;

		if (i >= AQ_CFG_MULTICAST_ADDRESS_MAX)
			break;
	}

	if (i >= AQ_CFG_MULTICAST_ADDRESS_MAX) {
		/* Number of filters is too big: atlantic does not support this.
		 * Force all multi filter to support this.
		 * With this we disable all UC filters and setup "all pass"
		 * multicast mask
		 */
		self->packet_filter |= IFF_ALLMULTI;
		self->aq_hw->aq_nic_cfg->mc_list_count = 0;
		return self->aq_hw_ops.hw_packet_filter_set(self->aq_hw,
							self->packet_filter);
	} else {
		return self->aq_hw_ops.hw_multicast_list_set(self->aq_hw,
						    self->mc_list.ar,
						    self->mc_list.count);
	}
}

int aq_nic_set_mtu(struct aq_nic_s *self, int new_mtu)
{
	self->aq_nic_cfg.mtu = new_mtu;

	return 0;
}

int aq_nic_set_mac(struct aq_nic_s *self, struct net_device *ndev)
{
	return self->aq_hw_ops.hw_set_mac_address(self->aq_hw, ndev->dev_addr);
}

unsigned int aq_nic_get_link_speed(struct aq_nic_s *self)
{
	return self->link_status.mbps;
}

int aq_nic_get_regs(struct aq_nic_s *self, struct ethtool_regs *regs, void *p)
{
	u32 *regs_buff = p;
	int err = 0;

	regs->version = 1;

	err = self->aq_hw_ops.hw_get_regs(self->aq_hw,
					  &self->aq_hw_caps, regs_buff);
	if (err < 0)
		goto err_exit;

err_exit:
	return err;
}

int aq_nic_get_regs_count(struct aq_nic_s *self)
{
	return self->aq_hw_caps.mac_regs_count;
}

void aq_nic_get_stats(struct aq_nic_s *self, u64 *data)
{
	unsigned int i = 0U;
	unsigned int count = 0U;
	struct aq_vec_s *aq_vec = NULL;
	struct aq_stats_s *stats = self->aq_hw_ops.hw_get_hw_stats(self->aq_hw);

	if (!stats)
		goto err_exit;

	data[i] = stats->uprc + stats->mprc + stats->bprc;
	data[++i] = stats->uprc;
	data[++i] = stats->mprc;
	data[++i] = stats->bprc;
	data[++i] = stats->erpt;
	data[++i] = stats->uptc + stats->mptc + stats->bptc;
	data[++i] = stats->uptc;
	data[++i] = stats->mptc;
	data[++i] = stats->bptc;
	data[++i] = stats->ubrc;
	data[++i] = stats->ubtc;
	data[++i] = stats->mbrc;
	data[++i] = stats->mbtc;
	data[++i] = stats->bbrc;
	data[++i] = stats->bbtc;
	data[++i] = stats->ubrc + stats->mbrc + stats->bbrc;
	data[++i] = stats->ubtc + stats->mbtc + stats->bbtc;
	data[++i] = stats->dma_pkt_rc;
	data[++i] = stats->dma_pkt_tc;
	data[++i] = stats->dma_oct_rc;
	data[++i] = stats->dma_oct_tc;
	data[++i] = stats->dpc;

	i++;

	data += i;
	count = 0U;

	for (i = 0U, aq_vec = self->aq_vec[0];
		aq_vec && self->aq_vecs > i; ++i, aq_vec = self->aq_vec[i]) {
		data += count;
		aq_vec_get_sw_stats(aq_vec, data, &count);
	}

err_exit:;
}

static void aq_nic_update_ndev_stats(struct aq_nic_s *self)
{
	struct net_device *ndev = self->ndev;
	struct aq_stats_s *stats = self->aq_hw_ops.hw_get_hw_stats(self->aq_hw);

	ndev->stats.rx_packets = stats->uprc + stats->mprc + stats->bprc;
	ndev->stats.rx_bytes = stats->ubrc + stats->mbrc + stats->bbrc;
	ndev->stats.rx_errors = stats->erpr;
	ndev->stats.tx_packets = stats->uptc + stats->mptc + stats->bptc;
	ndev->stats.tx_bytes = stats->ubtc + stats->mbtc + stats->bbtc;
	ndev->stats.tx_errors = stats->erpt;
	ndev->stats.multicast = stats->mprc;
}

void aq_nic_get_link_ksettings(struct aq_nic_s *self,
			       struct ethtool_link_ksettings *cmd)
{
	cmd->base.port = PORT_TP;
	/* This driver supports only 10G capable adapters, so DUPLEX_FULL */
	cmd->base.duplex = DUPLEX_FULL;
	cmd->base.autoneg = self->aq_nic_cfg.is_autoneg;

	ethtool_link_ksettings_zero_link_mode(cmd, supported);

	if (self->aq_hw_caps.link_speed_msk & AQ_NIC_RATE_10G)
		ethtool_link_ksettings_add_link_mode(cmd, supported,
						     10000baseT_Full);

	if (self->aq_hw_caps.link_speed_msk & AQ_NIC_RATE_5G)
		ethtool_link_ksettings_add_link_mode(cmd, supported,
						     5000baseT_Full);

	if (self->aq_hw_caps.link_speed_msk & AQ_NIC_RATE_2GS)
		ethtool_link_ksettings_add_link_mode(cmd, supported,
						     2500baseT_Full);

	if (self->aq_hw_caps.link_speed_msk & AQ_NIC_RATE_1G)
		ethtool_link_ksettings_add_link_mode(cmd, supported,
						     1000baseT_Full);

	if (self->aq_hw_caps.link_speed_msk & AQ_NIC_RATE_100M)
		ethtool_link_ksettings_add_link_mode(cmd, supported,
						     100baseT_Full);

	if (self->aq_hw_caps.flow_control)
		ethtool_link_ksettings_add_link_mode(cmd, supported,
						     Pause);

	ethtool_link_ksettings_add_link_mode(cmd, supported, Autoneg);
	ethtool_link_ksettings_add_link_mode(cmd, supported, TP);

	ethtool_link_ksettings_zero_link_mode(cmd, advertising);

	if (self->aq_nic_cfg.is_autoneg)
		ethtool_link_ksettings_add_link_mode(cmd, advertising, Autoneg);

	if (self->aq_nic_cfg.link_speed_msk  & AQ_NIC_RATE_10G)
		ethtool_link_ksettings_add_link_mode(cmd, advertising,
						     10000baseT_Full);

	if (self->aq_nic_cfg.link_speed_msk  & AQ_NIC_RATE_5G)
		ethtool_link_ksettings_add_link_mode(cmd, advertising,
						     5000baseT_Full);

	if (self->aq_nic_cfg.link_speed_msk  & AQ_NIC_RATE_2GS)
		ethtool_link_ksettings_add_link_mode(cmd, advertising,
						     2500baseT_Full);

	if (self->aq_nic_cfg.link_speed_msk  & AQ_NIC_RATE_1G)
		ethtool_link_ksettings_add_link_mode(cmd, advertising,
						     1000baseT_Full);

	if (self->aq_nic_cfg.link_speed_msk  & AQ_NIC_RATE_100M)
		ethtool_link_ksettings_add_link_mode(cmd, advertising,
						     100baseT_Full);

	if (self->aq_nic_cfg.flow_control)
		ethtool_link_ksettings_add_link_mode(cmd, advertising,
						     Pause);

	ethtool_link_ksettings_add_link_mode(cmd, advertising, TP);
}

int aq_nic_set_link_ksettings(struct aq_nic_s *self,
			      const struct ethtool_link_ksettings *cmd)
{
	u32 speed = 0U;
	u32 rate = 0U;
	int err = 0;

	if (cmd->base.autoneg == AUTONEG_ENABLE) {
		rate = self->aq_hw_caps.link_speed_msk;
		self->aq_nic_cfg.is_autoneg = true;
	} else {
		speed = cmd->base.speed;

		switch (speed) {
		case SPEED_100:
			rate = AQ_NIC_RATE_100M;
			break;

		case SPEED_1000:
			rate = AQ_NIC_RATE_1G;
			break;

		case SPEED_2500:
			rate = AQ_NIC_RATE_2GS;
			break;

		case SPEED_5000:
			rate = AQ_NIC_RATE_5G;
			break;

		case SPEED_10000:
			rate = AQ_NIC_RATE_10G;
			break;

		default:
			err = -1;
			goto err_exit;
		break;
		}
		if (!(self->aq_hw_caps.link_speed_msk & rate)) {
			err = -1;
			goto err_exit;
		}

		self->aq_nic_cfg.is_autoneg = false;
	}

	err = self->aq_hw_ops.hw_set_link_speed(self->aq_hw, rate);
	if (err < 0)
		goto err_exit;

	self->aq_nic_cfg.link_speed_msk = rate;

err_exit:
	return err;
}

struct aq_nic_cfg_s *aq_nic_get_cfg(struct aq_nic_s *self)
{
	return &self->aq_nic_cfg;
}

u32 aq_nic_get_fw_version(struct aq_nic_s *self)
{
	u32 fw_version = 0U;

	self->aq_hw_ops.hw_get_fw_version(self->aq_hw, &fw_version);

	return fw_version;
}

int aq_nic_stop(struct aq_nic_s *self)
{
	struct aq_vec_s *aq_vec = NULL;
	unsigned int i = 0U;

	netif_tx_disable(self->ndev);
	netif_carrier_off(self->ndev);

	del_timer_sync(&self->service_timer);

	self->aq_hw_ops.hw_irq_disable(self->aq_hw, AQ_CFG_IRQ_MASK);

	if (self->aq_nic_cfg.is_polling)
		del_timer_sync(&self->polling_timer);
	else
		aq_pci_func_free_irqs(self->aq_pci_func);

	for (i = 0U, aq_vec = self->aq_vec[0];
		self->aq_vecs > i; ++i, aq_vec = self->aq_vec[i])
		aq_vec_stop(aq_vec);

	return self->aq_hw_ops.hw_stop(self->aq_hw);
}

void aq_nic_deinit(struct aq_nic_s *self)
{
	struct aq_vec_s *aq_vec = NULL;
	unsigned int i = 0U;

	if (!self)
		goto err_exit;

	for (i = 0U, aq_vec = self->aq_vec[0];
		self->aq_vecs > i; ++i, aq_vec = self->aq_vec[i])
		aq_vec_deinit(aq_vec);

	if (self->power_state == AQ_HW_POWER_STATE_D0) {
		(void)self->aq_hw_ops.hw_deinit(self->aq_hw);
	} else {
		(void)self->aq_hw_ops.hw_set_power(self->aq_hw,
						   self->power_state);
	}

err_exit:;
}

void aq_nic_free_hot_resources(struct aq_nic_s *self)
{
	unsigned int i = 0U;

	if (!self)
		goto err_exit;

	for (i = AQ_DIMOF(self->aq_vec); i--;) {
		if (self->aq_vec[i]) {
			aq_vec_free(self->aq_vec[i]);
			self->aq_vec[i] = NULL;
		}
	}

err_exit:;
}

int aq_nic_change_pm_state(struct aq_nic_s *self, pm_message_t *pm_msg)
{
	int err = 0;

	if (!netif_running(self->ndev)) {
		err = 0;
		goto out;
	}
	rtnl_lock();
	if (pm_msg->event & PM_EVENT_SLEEP || pm_msg->event & PM_EVENT_FREEZE) {
		self->power_state = AQ_HW_POWER_STATE_D3;
		netif_device_detach(self->ndev);
		netif_tx_stop_all_queues(self->ndev);

		err = aq_nic_stop(self);
		if (err < 0)
			goto err_exit;

		aq_nic_deinit(self);
	} else {
		err = aq_nic_init(self);
		if (err < 0)
			goto err_exit;

		err = aq_nic_start(self);
		if (err < 0)
			goto err_exit;

		netif_device_attach(self->ndev);
		netif_tx_start_all_queues(self->ndev);
	}

err_exit:
	rtnl_unlock();
out:
	return err;
}<|MERGE_RESOLUTION|>--- conflicted
+++ resolved
@@ -168,11 +168,7 @@
 static void aq_nic_service_timer_cb(struct timer_list *t)
 {
 	struct aq_nic_s *self = from_timer(self, t, service_timer);
-<<<<<<< HEAD
-	struct net_device *ndev = aq_nic_get_ndev(self);
-=======
 	int ctimer = AQ_CFG_SERVICE_TIMER_INTERVAL;
->>>>>>> 5fa4ec9c
 	int err = 0;
 
 	if (aq_utils_obj_test(&self->header.flags, AQ_NIC_FLAGS_IS_NOT_READY))
