/*
 * Copyright (C) 2005 - 2013 Emulex
 * All rights reserved.
 *
 * This program is free software; you can redistribute it and/or
 * modify it under the terms of the GNU General Public License version 2
 * as published by the Free Software Foundation.  The full GNU General
 * Public License is included in this distribution in the file called COPYING.
 *
 * Contact Information:
 * linux-drivers@emulex.com
 *
 * Emulex
 * 3333 Susan Street
 * Costa Mesa, CA 92626
 */

#include <linux/module.h>
#include "be.h"
#include "be_cmds.h"

static struct be_cmd_priv_map cmd_priv_map[] = {
	{
		OPCODE_ETH_ACPI_WOL_MAGIC_CONFIG,
		CMD_SUBSYSTEM_ETH,
		BE_PRIV_LNKMGMT | BE_PRIV_VHADM |
		BE_PRIV_DEVCFG | BE_PRIV_DEVSEC
	},
	{
		OPCODE_COMMON_GET_FLOW_CONTROL,
		CMD_SUBSYSTEM_COMMON,
		BE_PRIV_LNKQUERY | BE_PRIV_VHADM |
		BE_PRIV_DEVCFG | BE_PRIV_DEVSEC
	},
	{
		OPCODE_COMMON_SET_FLOW_CONTROL,
		CMD_SUBSYSTEM_COMMON,
		BE_PRIV_LNKMGMT | BE_PRIV_VHADM |
		BE_PRIV_DEVCFG | BE_PRIV_DEVSEC
	},
	{
		OPCODE_ETH_GET_PPORT_STATS,
		CMD_SUBSYSTEM_ETH,
		BE_PRIV_LNKMGMT | BE_PRIV_VHADM |
		BE_PRIV_DEVCFG | BE_PRIV_DEVSEC
	},
	{
		OPCODE_COMMON_GET_PHY_DETAILS,
		CMD_SUBSYSTEM_COMMON,
		BE_PRIV_LNKMGMT | BE_PRIV_VHADM |
		BE_PRIV_DEVCFG | BE_PRIV_DEVSEC
	}
};

static bool be_cmd_allowed(struct be_adapter *adapter, u8 opcode,
			   u8 subsystem)
{
	int i;
	int num_entries = sizeof(cmd_priv_map)/sizeof(struct be_cmd_priv_map);
	u32 cmd_privileges = adapter->cmd_privileges;

	for (i = 0; i < num_entries; i++)
		if (opcode == cmd_priv_map[i].opcode &&
		    subsystem == cmd_priv_map[i].subsystem)
			if (!(cmd_privileges & cmd_priv_map[i].priv_mask))
				return false;

	return true;
}

static inline void *embedded_payload(struct be_mcc_wrb *wrb)
{
	return wrb->payload.embedded_payload;
}

static void be_mcc_notify(struct be_adapter *adapter)
{
	struct be_queue_info *mccq = &adapter->mcc_obj.q;
	u32 val = 0;

	if (be_error(adapter))
		return;

	val |= mccq->id & DB_MCCQ_RING_ID_MASK;
	val |= 1 << DB_MCCQ_NUM_POSTED_SHIFT;

	wmb();
	iowrite32(val, adapter->db + DB_MCCQ_OFFSET);
}

/* To check if valid bit is set, check the entire word as we don't know
 * the endianness of the data (old entry is host endian while a new entry is
 * little endian) */
static inline bool be_mcc_compl_is_new(struct be_mcc_compl *compl)
{
	u32 flags;

	if (compl->flags != 0) {
		flags = le32_to_cpu(compl->flags);
		if (flags & CQE_FLAGS_VALID_MASK) {
			compl->flags = flags;
			return true;
		}
	}
	return false;
}

/* Need to reset the entire word that houses the valid bit */
static inline void be_mcc_compl_use(struct be_mcc_compl *compl)
{
	compl->flags = 0;
}

static struct be_cmd_resp_hdr *be_decode_resp_hdr(u32 tag0, u32 tag1)
{
	unsigned long addr;

	addr = tag1;
	addr = ((addr << 16) << 16) | tag0;
	return (void *)addr;
}

static int be_mcc_compl_process(struct be_adapter *adapter,
				struct be_mcc_compl *compl)
{
	u16 compl_status, extd_status;
	struct be_cmd_resp_hdr *resp_hdr;
	u8 opcode = 0, subsystem = 0;

	/* Just swap the status to host endian; mcc tag is opaquely copied
	 * from mcc_wrb */
	be_dws_le_to_cpu(compl, 4);

	compl_status = (compl->status >> CQE_STATUS_COMPL_SHIFT) &
				CQE_STATUS_COMPL_MASK;

	resp_hdr = be_decode_resp_hdr(compl->tag0, compl->tag1);

	if (resp_hdr) {
		opcode = resp_hdr->opcode;
		subsystem = resp_hdr->subsystem;
	}

	if (opcode == OPCODE_LOWLEVEL_LOOPBACK_TEST &&
	    subsystem == CMD_SUBSYSTEM_LOWLEVEL) {
		complete(&adapter->et_cmd_compl);
		return 0;
	}

	if (((opcode == OPCODE_COMMON_WRITE_FLASHROM) ||
	     (opcode == OPCODE_COMMON_WRITE_OBJECT)) &&
	    (subsystem == CMD_SUBSYSTEM_COMMON)) {
		adapter->flash_status = compl_status;
		complete(&adapter->et_cmd_compl);
	}

	if (compl_status == MCC_STATUS_SUCCESS) {
		if (((opcode == OPCODE_ETH_GET_STATISTICS) ||
		     (opcode == OPCODE_ETH_GET_PPORT_STATS)) &&
		    (subsystem == CMD_SUBSYSTEM_ETH)) {
			be_parse_stats(adapter);
			adapter->stats_cmd_sent = false;
		}
		if (opcode == OPCODE_COMMON_GET_CNTL_ADDITIONAL_ATTRIBUTES &&
		    subsystem == CMD_SUBSYSTEM_COMMON) {
			struct be_cmd_resp_get_cntl_addnl_attribs *resp =
				(void *)resp_hdr;
			adapter->drv_stats.be_on_die_temperature =
				resp->on_die_temperature;
		}
	} else {
		if (opcode == OPCODE_COMMON_GET_CNTL_ADDITIONAL_ATTRIBUTES)
			adapter->be_get_temp_freq = 0;

		if (compl_status == MCC_STATUS_NOT_SUPPORTED ||
			compl_status == MCC_STATUS_ILLEGAL_REQUEST)
			goto done;

		if (compl_status == MCC_STATUS_UNAUTHORIZED_REQUEST) {
			dev_warn(&adapter->pdev->dev,
				 "VF is not privileged to issue opcode %d-%d\n",
				 opcode, subsystem);
		} else {
			extd_status = (compl->status >> CQE_STATUS_EXTD_SHIFT) &
					CQE_STATUS_EXTD_MASK;
			dev_err(&adapter->pdev->dev,
				"opcode %d-%d failed:status %d-%d\n",
				opcode, subsystem, compl_status, extd_status);

			if (extd_status == MCC_ADDL_STS_INSUFFICIENT_RESOURCES)
				return extd_status;
		}
	}
done:
	return compl_status;
}

/* Link state evt is a string of bytes; no need for endian swapping */
static void be_async_link_state_process(struct be_adapter *adapter,
		struct be_async_event_link_state *evt)
{
	/* When link status changes, link speed must be re-queried from FW */
	adapter->phy.link_speed = -1;

	/* Ignore physical link event */
	if (lancer_chip(adapter) &&
	    !(evt->port_link_status & LOGICAL_LINK_STATUS_MASK))
		return;

	/* For the initial link status do not rely on the ASYNC event as
	 * it may not be received in some cases.
	 */
	if (adapter->flags & BE_FLAGS_LINK_STATUS_INIT)
		be_link_status_update(adapter, evt->port_link_status);
}

/* Grp5 CoS Priority evt */
static void be_async_grp5_cos_priority_process(struct be_adapter *adapter,
		struct be_async_event_grp5_cos_priority *evt)
{
	if (evt->valid) {
		adapter->vlan_prio_bmap = evt->available_priority_bmap;
		adapter->recommended_prio &= ~VLAN_PRIO_MASK;
		adapter->recommended_prio =
			evt->reco_default_priority << VLAN_PRIO_SHIFT;
	}
}

/* Grp5 QOS Speed evt: qos_link_speed is in units of 10 Mbps */
static void be_async_grp5_qos_speed_process(struct be_adapter *adapter,
		struct be_async_event_grp5_qos_link_speed *evt)
{
	if (adapter->phy.link_speed >= 0 &&
	    evt->physical_port == adapter->port_num)
		adapter->phy.link_speed = le16_to_cpu(evt->qos_link_speed) * 10;
}

/*Grp5 PVID evt*/
static void be_async_grp5_pvid_state_process(struct be_adapter *adapter,
		struct be_async_event_grp5_pvid_state *evt)
{
	if (evt->enabled)
		adapter->pvid = le16_to_cpu(evt->tag) & VLAN_VID_MASK;
	else
		adapter->pvid = 0;
}

static void be_async_grp5_evt_process(struct be_adapter *adapter,
		u32 trailer, struct be_mcc_compl *evt)
{
	u8 event_type = 0;

	event_type = (trailer >> ASYNC_TRAILER_EVENT_TYPE_SHIFT) &
		ASYNC_TRAILER_EVENT_TYPE_MASK;

	switch (event_type) {
	case ASYNC_EVENT_COS_PRIORITY:
		be_async_grp5_cos_priority_process(adapter,
		(struct be_async_event_grp5_cos_priority *)evt);
	break;
	case ASYNC_EVENT_QOS_SPEED:
		be_async_grp5_qos_speed_process(adapter,
		(struct be_async_event_grp5_qos_link_speed *)evt);
	break;
	case ASYNC_EVENT_PVID_STATE:
		be_async_grp5_pvid_state_process(adapter,
		(struct be_async_event_grp5_pvid_state *)evt);
	break;
	default:
		dev_warn(&adapter->pdev->dev, "Unknown grp5 event 0x%x!\n",
			 event_type);
		break;
	}
}

static void be_async_dbg_evt_process(struct be_adapter *adapter,
		u32 trailer, struct be_mcc_compl *cmp)
{
	u8 event_type = 0;
	struct be_async_event_qnq *evt = (struct be_async_event_qnq *) cmp;

	event_type = (trailer >> ASYNC_TRAILER_EVENT_TYPE_SHIFT) &
		ASYNC_TRAILER_EVENT_TYPE_MASK;

	switch (event_type) {
	case ASYNC_DEBUG_EVENT_TYPE_QNQ:
		if (evt->valid)
			adapter->qnq_vid = le16_to_cpu(evt->vlan_tag);
		adapter->flags |= BE_FLAGS_QNQ_ASYNC_EVT_RCVD;
	break;
	default:
		dev_warn(&adapter->pdev->dev, "Unknown debug event 0x%x!\n",
			 event_type);
	break;
	}
}

static inline bool is_link_state_evt(u32 trailer)
{
	return ((trailer >> ASYNC_TRAILER_EVENT_CODE_SHIFT) &
		ASYNC_TRAILER_EVENT_CODE_MASK) ==
				ASYNC_EVENT_CODE_LINK_STATE;
}

static inline bool is_grp5_evt(u32 trailer)
{
	return (((trailer >> ASYNC_TRAILER_EVENT_CODE_SHIFT) &
		ASYNC_TRAILER_EVENT_CODE_MASK) ==
				ASYNC_EVENT_CODE_GRP_5);
}

static inline bool is_dbg_evt(u32 trailer)
{
	return (((trailer >> ASYNC_TRAILER_EVENT_CODE_SHIFT) &
		ASYNC_TRAILER_EVENT_CODE_MASK) ==
				ASYNC_EVENT_CODE_QNQ);
}

static struct be_mcc_compl *be_mcc_compl_get(struct be_adapter *adapter)
{
	struct be_queue_info *mcc_cq = &adapter->mcc_obj.cq;
	struct be_mcc_compl *compl = queue_tail_node(mcc_cq);

	if (be_mcc_compl_is_new(compl)) {
		queue_tail_inc(mcc_cq);
		return compl;
	}
	return NULL;
}

void be_async_mcc_enable(struct be_adapter *adapter)
{
	spin_lock_bh(&adapter->mcc_cq_lock);

	be_cq_notify(adapter, adapter->mcc_obj.cq.id, true, 0);
	adapter->mcc_obj.rearm_cq = true;

	spin_unlock_bh(&adapter->mcc_cq_lock);
}

void be_async_mcc_disable(struct be_adapter *adapter)
{
	spin_lock_bh(&adapter->mcc_cq_lock);

	adapter->mcc_obj.rearm_cq = false;
	be_cq_notify(adapter, adapter->mcc_obj.cq.id, false, 0);

	spin_unlock_bh(&adapter->mcc_cq_lock);
}

int be_process_mcc(struct be_adapter *adapter)
{
	struct be_mcc_compl *compl;
	int num = 0, status = 0;
	struct be_mcc_obj *mcc_obj = &adapter->mcc_obj;

	spin_lock(&adapter->mcc_cq_lock);
	while ((compl = be_mcc_compl_get(adapter))) {
		if (compl->flags & CQE_FLAGS_ASYNC_MASK) {
			/* Interpret flags as an async trailer */
			if (is_link_state_evt(compl->flags))
				be_async_link_state_process(adapter,
				(struct be_async_event_link_state *) compl);
			else if (is_grp5_evt(compl->flags))
				be_async_grp5_evt_process(adapter,
				compl->flags, compl);
			else if (is_dbg_evt(compl->flags))
				be_async_dbg_evt_process(adapter,
				compl->flags, compl);
		} else if (compl->flags & CQE_FLAGS_COMPLETED_MASK) {
				status = be_mcc_compl_process(adapter, compl);
				atomic_dec(&mcc_obj->q.used);
		}
		be_mcc_compl_use(compl);
		num++;
	}

	if (num)
		be_cq_notify(adapter, mcc_obj->cq.id, mcc_obj->rearm_cq, num);

	spin_unlock(&adapter->mcc_cq_lock);
	return status;
}

/* Wait till no more pending mcc requests are present */
static int be_mcc_wait_compl(struct be_adapter *adapter)
{
#define mcc_timeout		120000 /* 12s timeout */
	int i, status = 0;
	struct be_mcc_obj *mcc_obj = &adapter->mcc_obj;

	for (i = 0; i < mcc_timeout; i++) {
		if (be_error(adapter))
			return -EIO;

		local_bh_disable();
		status = be_process_mcc(adapter);
		local_bh_enable();

		if (atomic_read(&mcc_obj->q.used) == 0)
			break;
		udelay(100);
	}
	if (i == mcc_timeout) {
		dev_err(&adapter->pdev->dev, "FW not responding\n");
		adapter->fw_timeout = true;
		return -EIO;
	}
	return status;
}

/* Notify MCC requests and wait for completion */
static int be_mcc_notify_wait(struct be_adapter *adapter)
{
	int status;
	struct be_mcc_wrb *wrb;
	struct be_mcc_obj *mcc_obj = &adapter->mcc_obj;
	u16 index = mcc_obj->q.head;
	struct be_cmd_resp_hdr *resp;

	index_dec(&index, mcc_obj->q.len);
	wrb = queue_index_node(&mcc_obj->q, index);

	resp = be_decode_resp_hdr(wrb->tag0, wrb->tag1);

	be_mcc_notify(adapter);

	status = be_mcc_wait_compl(adapter);
	if (status == -EIO)
		goto out;

	status = resp->status;
out:
	return status;
}

static int be_mbox_db_ready_wait(struct be_adapter *adapter, void __iomem *db)
{
	int msecs = 0;
	u32 ready;

	do {
		if (be_error(adapter))
			return -EIO;

		ready = ioread32(db);
		if (ready == 0xffffffff)
			return -1;

		ready &= MPU_MAILBOX_DB_RDY_MASK;
		if (ready)
			break;

		if (msecs > 4000) {
			dev_err(&adapter->pdev->dev, "FW not responding\n");
			adapter->fw_timeout = true;
			be_detect_error(adapter);
			return -1;
		}

		msleep(1);
		msecs++;
	} while (true);

	return 0;
}

/*
 * Insert the mailbox address into the doorbell in two steps
 * Polls on the mbox doorbell till a command completion (or a timeout) occurs
 */
static int be_mbox_notify_wait(struct be_adapter *adapter)
{
	int status;
	u32 val = 0;
	void __iomem *db = adapter->db + MPU_MAILBOX_DB_OFFSET;
	struct be_dma_mem *mbox_mem = &adapter->mbox_mem;
	struct be_mcc_mailbox *mbox = mbox_mem->va;
	struct be_mcc_compl *compl = &mbox->compl;

	/* wait for ready to be set */
	status = be_mbox_db_ready_wait(adapter, db);
	if (status != 0)
		return status;

	val |= MPU_MAILBOX_DB_HI_MASK;
	/* at bits 2 - 31 place mbox dma addr msb bits 34 - 63 */
	val |= (upper_32_bits(mbox_mem->dma) >> 2) << 2;
	iowrite32(val, db);

	/* wait for ready to be set */
	status = be_mbox_db_ready_wait(adapter, db);
	if (status != 0)
		return status;

	val = 0;
	/* at bits 2 - 31 place mbox dma addr lsb bits 4 - 33 */
	val |= (u32)(mbox_mem->dma >> 4) << 2;
	iowrite32(val, db);

	status = be_mbox_db_ready_wait(adapter, db);
	if (status != 0)
		return status;

	/* A cq entry has been made now */
	if (be_mcc_compl_is_new(compl)) {
		status = be_mcc_compl_process(adapter, &mbox->compl);
		be_mcc_compl_use(compl);
		if (status)
			return status;
	} else {
		dev_err(&adapter->pdev->dev, "invalid mailbox completion\n");
		return -1;
	}
	return 0;
}

static u16 be_POST_stage_get(struct be_adapter *adapter)
{
	u32 sem;

	if (BEx_chip(adapter))
		sem  = ioread32(adapter->csr + SLIPORT_SEMAPHORE_OFFSET_BEx);
	else
		pci_read_config_dword(adapter->pdev,
				      SLIPORT_SEMAPHORE_OFFSET_SH, &sem);

	return sem & POST_STAGE_MASK;
}

static int lancer_wait_ready(struct be_adapter *adapter)
{
#define SLIPORT_READY_TIMEOUT 30
	u32 sliport_status;
	int status = 0, i;

	for (i = 0; i < SLIPORT_READY_TIMEOUT; i++) {
		sliport_status = ioread32(adapter->db + SLIPORT_STATUS_OFFSET);
		if (sliport_status & SLIPORT_STATUS_RDY_MASK)
			break;

		msleep(1000);
	}

	if (i == SLIPORT_READY_TIMEOUT)
		status = -1;

	return status;
}

static bool lancer_provisioning_error(struct be_adapter *adapter)
{
	u32 sliport_status = 0, sliport_err1 = 0, sliport_err2 = 0;
	sliport_status = ioread32(adapter->db + SLIPORT_STATUS_OFFSET);
	if (sliport_status & SLIPORT_STATUS_ERR_MASK) {
		sliport_err1 = ioread32(adapter->db +
					SLIPORT_ERROR1_OFFSET);
		sliport_err2 = ioread32(adapter->db +
					SLIPORT_ERROR2_OFFSET);

		if (sliport_err1 == SLIPORT_ERROR_NO_RESOURCE1 &&
		    sliport_err2 == SLIPORT_ERROR_NO_RESOURCE2)
			return true;
	}
	return false;
}

int lancer_test_and_set_rdy_state(struct be_adapter *adapter)
{
	int status;
	u32 sliport_status, err, reset_needed;
	bool resource_error;

	resource_error = lancer_provisioning_error(adapter);
	if (resource_error)
		return -EAGAIN;

	status = lancer_wait_ready(adapter);
	if (!status) {
		sliport_status = ioread32(adapter->db + SLIPORT_STATUS_OFFSET);
		err = sliport_status & SLIPORT_STATUS_ERR_MASK;
		reset_needed = sliport_status & SLIPORT_STATUS_RN_MASK;
		if (err && reset_needed) {
			iowrite32(SLI_PORT_CONTROL_IP_MASK,
				  adapter->db + SLIPORT_CONTROL_OFFSET);

			/* check adapter has corrected the error */
			status = lancer_wait_ready(adapter);
			sliport_status = ioread32(adapter->db +
						  SLIPORT_STATUS_OFFSET);
			sliport_status &= (SLIPORT_STATUS_ERR_MASK |
						SLIPORT_STATUS_RN_MASK);
			if (status || sliport_status)
				status = -1;
		} else if (err || reset_needed) {
			status = -1;
		}
	}
	/* Stop error recovery if error is not recoverable.
	 * No resource error is temporary errors and will go away
	 * when PF provisions resources.
	 */
	resource_error = lancer_provisioning_error(adapter);
	if (resource_error)
		status = -EAGAIN;

	return status;
}

int be_fw_wait_ready(struct be_adapter *adapter)
{
	u16 stage;
	int status, timeout = 0;
	struct device *dev = &adapter->pdev->dev;

	if (lancer_chip(adapter)) {
		status = lancer_wait_ready(adapter);
		return status;
	}

	do {
		stage = be_POST_stage_get(adapter);
		if (stage == POST_STAGE_ARMFW_RDY)
			return 0;

		dev_info(dev, "Waiting for POST, %ds elapsed\n",
			 timeout);
		if (msleep_interruptible(2000)) {
			dev_err(dev, "Waiting for POST aborted\n");
			return -EINTR;
		}
		timeout += 2;
	} while (timeout < 60);

	dev_err(dev, "POST timeout; stage=0x%x\n", stage);
	return -1;
}


static inline struct be_sge *nonembedded_sgl(struct be_mcc_wrb *wrb)
{
	return &wrb->payload.sgl[0];
}

static inline void fill_wrb_tags(struct be_mcc_wrb *wrb,
				 unsigned long addr)
{
	wrb->tag0 = addr & 0xFFFFFFFF;
	wrb->tag1 = upper_32_bits(addr);
}

/* Don't touch the hdr after it's prepared */
/* mem will be NULL for embedded commands */
static void be_wrb_cmd_hdr_prepare(struct be_cmd_req_hdr *req_hdr,
				u8 subsystem, u8 opcode, int cmd_len,
				struct be_mcc_wrb *wrb, struct be_dma_mem *mem)
{
	struct be_sge *sge;

	req_hdr->opcode = opcode;
	req_hdr->subsystem = subsystem;
	req_hdr->request_length = cpu_to_le32(cmd_len - sizeof(*req_hdr));
	req_hdr->version = 0;
	fill_wrb_tags(wrb, (ulong) req_hdr);
	wrb->payload_length = cmd_len;
	if (mem) {
		wrb->embedded |= (1 & MCC_WRB_SGE_CNT_MASK) <<
			MCC_WRB_SGE_CNT_SHIFT;
		sge = nonembedded_sgl(wrb);
		sge->pa_hi = cpu_to_le32(upper_32_bits(mem->dma));
		sge->pa_lo = cpu_to_le32(mem->dma & 0xFFFFFFFF);
		sge->len = cpu_to_le32(mem->size);
	} else
		wrb->embedded |= MCC_WRB_EMBEDDED_MASK;
	be_dws_cpu_to_le(wrb, 8);
}

static void be_cmd_page_addrs_prepare(struct phys_addr *pages, u32 max_pages,
			struct be_dma_mem *mem)
{
	int i, buf_pages = min(PAGES_4K_SPANNED(mem->va, mem->size), max_pages);
	u64 dma = (u64)mem->dma;

	for (i = 0; i < buf_pages; i++) {
		pages[i].lo = cpu_to_le32(dma & 0xFFFFFFFF);
		pages[i].hi = cpu_to_le32(upper_32_bits(dma));
		dma += PAGE_SIZE_4K;
	}
}

static inline struct be_mcc_wrb *wrb_from_mbox(struct be_adapter *adapter)
{
	struct be_dma_mem *mbox_mem = &adapter->mbox_mem;
	struct be_mcc_wrb *wrb
		= &((struct be_mcc_mailbox *)(mbox_mem->va))->wrb;
	memset(wrb, 0, sizeof(*wrb));
	return wrb;
}

static struct be_mcc_wrb *wrb_from_mccq(struct be_adapter *adapter)
{
	struct be_queue_info *mccq = &adapter->mcc_obj.q;
	struct be_mcc_wrb *wrb;

	if (!mccq->created)
		return NULL;

	if (atomic_read(&mccq->used) >= mccq->len)
		return NULL;

	wrb = queue_head_node(mccq);
	queue_head_inc(mccq);
	atomic_inc(&mccq->used);
	memset(wrb, 0, sizeof(*wrb));
	return wrb;
}

static bool use_mcc(struct be_adapter *adapter)
{
	return adapter->mcc_obj.q.created;
}

/* Must be used only in process context */
static int be_cmd_lock(struct be_adapter *adapter)
{
	if (use_mcc(adapter)) {
		spin_lock_bh(&adapter->mcc_lock);
		return 0;
	} else {
		return mutex_lock_interruptible(&adapter->mbox_lock);
	}
}

/* Must be used only in process context */
static void be_cmd_unlock(struct be_adapter *adapter)
{
	if (use_mcc(adapter))
		spin_unlock_bh(&adapter->mcc_lock);
	else
		return mutex_unlock(&adapter->mbox_lock);
}

static struct be_mcc_wrb *be_cmd_copy(struct be_adapter *adapter,
				      struct be_mcc_wrb *wrb)
{
	struct be_mcc_wrb *dest_wrb;

	if (use_mcc(adapter)) {
		dest_wrb = wrb_from_mccq(adapter);
		if (!dest_wrb)
			return NULL;
	} else {
		dest_wrb = wrb_from_mbox(adapter);
	}

	memcpy(dest_wrb, wrb, sizeof(*wrb));
	if (wrb->embedded & cpu_to_le32(MCC_WRB_EMBEDDED_MASK))
		fill_wrb_tags(dest_wrb, (ulong) embedded_payload(wrb));

	return dest_wrb;
}

/* Must be used only in process context */
static int be_cmd_notify_wait(struct be_adapter *adapter,
			      struct be_mcc_wrb *wrb)
{
	struct be_mcc_wrb *dest_wrb;
	int status;

	status = be_cmd_lock(adapter);
	if (status)
		return status;

	dest_wrb = be_cmd_copy(adapter, wrb);
	if (!dest_wrb)
		return -EBUSY;

	if (use_mcc(adapter))
		status = be_mcc_notify_wait(adapter);
	else
		status = be_mbox_notify_wait(adapter);

	if (!status)
		memcpy(wrb, dest_wrb, sizeof(*wrb));

	be_cmd_unlock(adapter);
	return status;
}

/* Tell fw we're about to start firing cmds by writing a
 * special pattern across the wrb hdr; uses mbox
 */
int be_cmd_fw_init(struct be_adapter *adapter)
{
	u8 *wrb;
	int status;

	if (lancer_chip(adapter))
		return 0;

	if (mutex_lock_interruptible(&adapter->mbox_lock))
		return -1;

	wrb = (u8 *)wrb_from_mbox(adapter);
	*wrb++ = 0xFF;
	*wrb++ = 0x12;
	*wrb++ = 0x34;
	*wrb++ = 0xFF;
	*wrb++ = 0xFF;
	*wrb++ = 0x56;
	*wrb++ = 0x78;
	*wrb = 0xFF;

	status = be_mbox_notify_wait(adapter);

	mutex_unlock(&adapter->mbox_lock);
	return status;
}

/* Tell fw we're done with firing cmds by writing a
 * special pattern across the wrb hdr; uses mbox
 */
int be_cmd_fw_clean(struct be_adapter *adapter)
{
	u8 *wrb;
	int status;

	if (lancer_chip(adapter))
		return 0;

	if (mutex_lock_interruptible(&adapter->mbox_lock))
		return -1;

	wrb = (u8 *)wrb_from_mbox(adapter);
	*wrb++ = 0xFF;
	*wrb++ = 0xAA;
	*wrb++ = 0xBB;
	*wrb++ = 0xFF;
	*wrb++ = 0xFF;
	*wrb++ = 0xCC;
	*wrb++ = 0xDD;
	*wrb = 0xFF;

	status = be_mbox_notify_wait(adapter);

	mutex_unlock(&adapter->mbox_lock);
	return status;
}

int be_cmd_eq_create(struct be_adapter *adapter, struct be_eq_obj *eqo)
{
	struct be_mcc_wrb *wrb;
	struct be_cmd_req_eq_create *req;
	struct be_dma_mem *q_mem = &eqo->q.dma_mem;
	int status, ver = 0;

	if (mutex_lock_interruptible(&adapter->mbox_lock))
		return -1;

	wrb = wrb_from_mbox(adapter);
	req = embedded_payload(wrb);

	be_wrb_cmd_hdr_prepare(&req->hdr, CMD_SUBSYSTEM_COMMON,
		OPCODE_COMMON_EQ_CREATE, sizeof(*req), wrb, NULL);

	/* Support for EQ_CREATEv2 available only SH-R onwards */
	if (!(BEx_chip(adapter) || lancer_chip(adapter)))
		ver = 2;

	req->hdr.version = ver;
	req->num_pages =  cpu_to_le16(PAGES_4K_SPANNED(q_mem->va, q_mem->size));

	AMAP_SET_BITS(struct amap_eq_context, valid, req->context, 1);
	/* 4byte eqe*/
	AMAP_SET_BITS(struct amap_eq_context, size, req->context, 0);
	AMAP_SET_BITS(struct amap_eq_context, count, req->context,
		      __ilog2_u32(eqo->q.len / 256));
	be_dws_cpu_to_le(req->context, sizeof(req->context));

	be_cmd_page_addrs_prepare(req->pages, ARRAY_SIZE(req->pages), q_mem);

	status = be_mbox_notify_wait(adapter);
	if (!status) {
		struct be_cmd_resp_eq_create *resp = embedded_payload(wrb);
		eqo->q.id = le16_to_cpu(resp->eq_id);
		eqo->msix_idx =
			(ver == 2) ? le16_to_cpu(resp->msix_idx) : eqo->idx;
		eqo->q.created = true;
	}

	mutex_unlock(&adapter->mbox_lock);
	return status;
}

/* Use MCC */
int be_cmd_mac_addr_query(struct be_adapter *adapter, u8 *mac_addr,
			  bool permanent, u32 if_handle, u32 pmac_id)
{
	struct be_mcc_wrb *wrb;
	struct be_cmd_req_mac_query *req;
	int status;

	spin_lock_bh(&adapter->mcc_lock);

	wrb = wrb_from_mccq(adapter);
	if (!wrb) {
		status = -EBUSY;
		goto err;
	}
	req = embedded_payload(wrb);

	be_wrb_cmd_hdr_prepare(&req->hdr, CMD_SUBSYSTEM_COMMON,
		OPCODE_COMMON_NTWK_MAC_QUERY, sizeof(*req), wrb, NULL);
	req->type = MAC_ADDRESS_TYPE_NETWORK;
	if (permanent) {
		req->permanent = 1;
	} else {
		req->if_id = cpu_to_le16((u16) if_handle);
		req->pmac_id = cpu_to_le32(pmac_id);
		req->permanent = 0;
	}

	status = be_mcc_notify_wait(adapter);
	if (!status) {
		struct be_cmd_resp_mac_query *resp = embedded_payload(wrb);
		memcpy(mac_addr, resp->mac.addr, ETH_ALEN);
	}

err:
	spin_unlock_bh(&adapter->mcc_lock);
	return status;
}

/* Uses synchronous MCCQ */
int be_cmd_pmac_add(struct be_adapter *adapter, u8 *mac_addr,
		u32 if_id, u32 *pmac_id, u32 domain)
{
	struct be_mcc_wrb *wrb;
	struct be_cmd_req_pmac_add *req;
	int status;

	spin_lock_bh(&adapter->mcc_lock);

	wrb = wrb_from_mccq(adapter);
	if (!wrb) {
		status = -EBUSY;
		goto err;
	}
	req = embedded_payload(wrb);

	be_wrb_cmd_hdr_prepare(&req->hdr, CMD_SUBSYSTEM_COMMON,
		OPCODE_COMMON_NTWK_PMAC_ADD, sizeof(*req), wrb, NULL);

	req->hdr.domain = domain;
	req->if_id = cpu_to_le32(if_id);
	memcpy(req->mac_address, mac_addr, ETH_ALEN);

	status = be_mcc_notify_wait(adapter);
	if (!status) {
		struct be_cmd_resp_pmac_add *resp = embedded_payload(wrb);
		*pmac_id = le32_to_cpu(resp->pmac_id);
	}

err:
	spin_unlock_bh(&adapter->mcc_lock);

	 if (status == MCC_STATUS_UNAUTHORIZED_REQUEST)
		status = -EPERM;

	return status;
}

/* Uses synchronous MCCQ */
int be_cmd_pmac_del(struct be_adapter *adapter, u32 if_id, int pmac_id, u32 dom)
{
	struct be_mcc_wrb *wrb;
	struct be_cmd_req_pmac_del *req;
	int status;

	if (pmac_id == -1)
		return 0;

	spin_lock_bh(&adapter->mcc_lock);

	wrb = wrb_from_mccq(adapter);
	if (!wrb) {
		status = -EBUSY;
		goto err;
	}
	req = embedded_payload(wrb);

	be_wrb_cmd_hdr_prepare(&req->hdr, CMD_SUBSYSTEM_COMMON,
		OPCODE_COMMON_NTWK_PMAC_DEL, sizeof(*req), wrb, NULL);

	req->hdr.domain = dom;
	req->if_id = cpu_to_le32(if_id);
	req->pmac_id = cpu_to_le32(pmac_id);

	status = be_mcc_notify_wait(adapter);

err:
	spin_unlock_bh(&adapter->mcc_lock);
	return status;
}

/* Uses Mbox */
int be_cmd_cq_create(struct be_adapter *adapter, struct be_queue_info *cq,
		struct be_queue_info *eq, bool no_delay, int coalesce_wm)
{
	struct be_mcc_wrb *wrb;
	struct be_cmd_req_cq_create *req;
	struct be_dma_mem *q_mem = &cq->dma_mem;
	void *ctxt;
	int status;

	if (mutex_lock_interruptible(&adapter->mbox_lock))
		return -1;

	wrb = wrb_from_mbox(adapter);
	req = embedded_payload(wrb);
	ctxt = &req->context;

	be_wrb_cmd_hdr_prepare(&req->hdr, CMD_SUBSYSTEM_COMMON,
		OPCODE_COMMON_CQ_CREATE, sizeof(*req), wrb, NULL);

	req->num_pages =  cpu_to_le16(PAGES_4K_SPANNED(q_mem->va, q_mem->size));

	if (BEx_chip(adapter)) {
		AMAP_SET_BITS(struct amap_cq_context_be, coalescwm, ctxt,
								coalesce_wm);
		AMAP_SET_BITS(struct amap_cq_context_be, nodelay,
								ctxt, no_delay);
		AMAP_SET_BITS(struct amap_cq_context_be, count, ctxt,
						__ilog2_u32(cq->len/256));
		AMAP_SET_BITS(struct amap_cq_context_be, valid, ctxt, 1);
		AMAP_SET_BITS(struct amap_cq_context_be, eventable, ctxt, 1);
		AMAP_SET_BITS(struct amap_cq_context_be, eqid, ctxt, eq->id);
	} else {
		req->hdr.version = 2;
		req->page_size = 1; /* 1 for 4K */

		/* coalesce-wm field in this cmd is not relevant to Lancer.
		 * Lancer uses COMMON_MODIFY_CQ to set this field
		 */
		if (!lancer_chip(adapter))
			AMAP_SET_BITS(struct amap_cq_context_v2, coalescwm,
				      ctxt, coalesce_wm);
		AMAP_SET_BITS(struct amap_cq_context_v2, nodelay, ctxt,
								no_delay);
		AMAP_SET_BITS(struct amap_cq_context_v2, count, ctxt,
						__ilog2_u32(cq->len/256));
		AMAP_SET_BITS(struct amap_cq_context_v2, valid, ctxt, 1);
		AMAP_SET_BITS(struct amap_cq_context_v2, eventable,
								ctxt, 1);
		AMAP_SET_BITS(struct amap_cq_context_v2, eqid,
								ctxt, eq->id);
	}

	be_dws_cpu_to_le(ctxt, sizeof(req->context));

	be_cmd_page_addrs_prepare(req->pages, ARRAY_SIZE(req->pages), q_mem);

	status = be_mbox_notify_wait(adapter);
	if (!status) {
		struct be_cmd_resp_cq_create *resp = embedded_payload(wrb);
		cq->id = le16_to_cpu(resp->cq_id);
		cq->created = true;
	}

	mutex_unlock(&adapter->mbox_lock);

	return status;
}

static u32 be_encoded_q_len(int q_len)
{
	u32 len_encoded = fls(q_len); /* log2(len) + 1 */
	if (len_encoded == 16)
		len_encoded = 0;
	return len_encoded;
}

static int be_cmd_mccq_ext_create(struct be_adapter *adapter,
				struct be_queue_info *mccq,
				struct be_queue_info *cq)
{
	struct be_mcc_wrb *wrb;
	struct be_cmd_req_mcc_ext_create *req;
	struct be_dma_mem *q_mem = &mccq->dma_mem;
	void *ctxt;
	int status;

	if (mutex_lock_interruptible(&adapter->mbox_lock))
		return -1;

	wrb = wrb_from_mbox(adapter);
	req = embedded_payload(wrb);
	ctxt = &req->context;

	be_wrb_cmd_hdr_prepare(&req->hdr, CMD_SUBSYSTEM_COMMON,
			OPCODE_COMMON_MCC_CREATE_EXT, sizeof(*req), wrb, NULL);

	req->num_pages = cpu_to_le16(PAGES_4K_SPANNED(q_mem->va, q_mem->size));
	if (lancer_chip(adapter)) {
		req->hdr.version = 1;
		req->cq_id = cpu_to_le16(cq->id);

		AMAP_SET_BITS(struct amap_mcc_context_lancer, ring_size, ctxt,
						be_encoded_q_len(mccq->len));
		AMAP_SET_BITS(struct amap_mcc_context_lancer, valid, ctxt, 1);
		AMAP_SET_BITS(struct amap_mcc_context_lancer, async_cq_id,
								ctxt, cq->id);
		AMAP_SET_BITS(struct amap_mcc_context_lancer, async_cq_valid,
								 ctxt, 1);

	} else {
		AMAP_SET_BITS(struct amap_mcc_context_be, valid, ctxt, 1);
		AMAP_SET_BITS(struct amap_mcc_context_be, ring_size, ctxt,
						be_encoded_q_len(mccq->len));
		AMAP_SET_BITS(struct amap_mcc_context_be, cq_id, ctxt, cq->id);
	}

	/* Subscribe to Link State and Group 5 Events(bits 1 and 5 set) */
	req->async_event_bitmap[0] = cpu_to_le32(0x00000022);
	req->async_event_bitmap[0] |= cpu_to_le32(1 << ASYNC_EVENT_CODE_QNQ);
	be_dws_cpu_to_le(ctxt, sizeof(req->context));

	be_cmd_page_addrs_prepare(req->pages, ARRAY_SIZE(req->pages), q_mem);

	status = be_mbox_notify_wait(adapter);
	if (!status) {
		struct be_cmd_resp_mcc_create *resp = embedded_payload(wrb);
		mccq->id = le16_to_cpu(resp->id);
		mccq->created = true;
	}
	mutex_unlock(&adapter->mbox_lock);

	return status;
}

static int be_cmd_mccq_org_create(struct be_adapter *adapter,
				struct be_queue_info *mccq,
				struct be_queue_info *cq)
{
	struct be_mcc_wrb *wrb;
	struct be_cmd_req_mcc_create *req;
	struct be_dma_mem *q_mem = &mccq->dma_mem;
	void *ctxt;
	int status;

	if (mutex_lock_interruptible(&adapter->mbox_lock))
		return -1;

	wrb = wrb_from_mbox(adapter);
	req = embedded_payload(wrb);
	ctxt = &req->context;

	be_wrb_cmd_hdr_prepare(&req->hdr, CMD_SUBSYSTEM_COMMON,
			OPCODE_COMMON_MCC_CREATE, sizeof(*req), wrb, NULL);

	req->num_pages = cpu_to_le16(PAGES_4K_SPANNED(q_mem->va, q_mem->size));

	AMAP_SET_BITS(struct amap_mcc_context_be, valid, ctxt, 1);
	AMAP_SET_BITS(struct amap_mcc_context_be, ring_size, ctxt,
			be_encoded_q_len(mccq->len));
	AMAP_SET_BITS(struct amap_mcc_context_be, cq_id, ctxt, cq->id);

	be_dws_cpu_to_le(ctxt, sizeof(req->context));

	be_cmd_page_addrs_prepare(req->pages, ARRAY_SIZE(req->pages), q_mem);

	status = be_mbox_notify_wait(adapter);
	if (!status) {
		struct be_cmd_resp_mcc_create *resp = embedded_payload(wrb);
		mccq->id = le16_to_cpu(resp->id);
		mccq->created = true;
	}

	mutex_unlock(&adapter->mbox_lock);
	return status;
}

int be_cmd_mccq_create(struct be_adapter *adapter,
			struct be_queue_info *mccq,
			struct be_queue_info *cq)
{
	int status;

	status = be_cmd_mccq_ext_create(adapter, mccq, cq);
	if (status && !lancer_chip(adapter)) {
		dev_warn(&adapter->pdev->dev, "Upgrade to F/W ver 2.102.235.0 "
			"or newer to avoid conflicting priorities between NIC "
			"and FCoE traffic");
		status = be_cmd_mccq_org_create(adapter, mccq, cq);
	}
	return status;
}

int be_cmd_txq_create(struct be_adapter *adapter, struct be_tx_obj *txo)
{
	struct be_mcc_wrb wrb = {0};
	struct be_cmd_req_eth_tx_create *req;
	struct be_queue_info *txq = &txo->q;
	struct be_queue_info *cq = &txo->cq;
	struct be_dma_mem *q_mem = &txq->dma_mem;
	int status, ver = 0;

	req = embedded_payload(&wrb);
	be_wrb_cmd_hdr_prepare(&req->hdr, CMD_SUBSYSTEM_ETH,
				OPCODE_ETH_TX_CREATE, sizeof(*req), &wrb, NULL);

	if (lancer_chip(adapter)) {
		req->hdr.version = 1;
	} else if (BEx_chip(adapter)) {
		if (adapter->function_caps & BE_FUNCTION_CAPS_SUPER_NIC)
			req->hdr.version = 2;
	} else { /* For SH */
		req->hdr.version = 2;
	}

	if (req->hdr.version > 0)
		req->if_id = cpu_to_le16(adapter->if_handle);
	req->num_pages = PAGES_4K_SPANNED(q_mem->va, q_mem->size);
	req->ulp_num = BE_ULP1_NUM;
	req->type = BE_ETH_TX_RING_TYPE_STANDARD;
	req->cq_id = cpu_to_le16(cq->id);
	req->queue_size = be_encoded_q_len(txq->len);
	be_cmd_page_addrs_prepare(req->pages, ARRAY_SIZE(req->pages), q_mem);
	ver = req->hdr.version;

	status = be_cmd_notify_wait(adapter, &wrb);
	if (!status) {
		struct be_cmd_resp_eth_tx_create *resp = embedded_payload(&wrb);
		txq->id = le16_to_cpu(resp->cid);
		if (ver == 2)
			txo->db_offset = le32_to_cpu(resp->db_offset);
		else
			txo->db_offset = DB_TXULP1_OFFSET;
		txq->created = true;
	}

	return status;
}

/* Uses MCC */
int be_cmd_rxq_create(struct be_adapter *adapter,
		struct be_queue_info *rxq, u16 cq_id, u16 frag_size,
		u32 if_id, u32 rss, u8 *rss_id)
{
	struct be_mcc_wrb *wrb;
	struct be_cmd_req_eth_rx_create *req;
	struct be_dma_mem *q_mem = &rxq->dma_mem;
	int status;

	spin_lock_bh(&adapter->mcc_lock);

	wrb = wrb_from_mccq(adapter);
	if (!wrb) {
		status = -EBUSY;
		goto err;
	}
	req = embedded_payload(wrb);

	be_wrb_cmd_hdr_prepare(&req->hdr, CMD_SUBSYSTEM_ETH,
				OPCODE_ETH_RX_CREATE, sizeof(*req), wrb, NULL);

	req->cq_id = cpu_to_le16(cq_id);
	req->frag_size = fls(frag_size) - 1;
	req->num_pages = 2;
	be_cmd_page_addrs_prepare(req->pages, ARRAY_SIZE(req->pages), q_mem);
	req->interface_id = cpu_to_le32(if_id);
	req->max_frame_size = cpu_to_le16(BE_MAX_JUMBO_FRAME_SIZE);
	req->rss_queue = cpu_to_le32(rss);

	status = be_mcc_notify_wait(adapter);
	if (!status) {
		struct be_cmd_resp_eth_rx_create *resp = embedded_payload(wrb);
		rxq->id = le16_to_cpu(resp->id);
		rxq->created = true;
		*rss_id = resp->rss_id;
	}

err:
	spin_unlock_bh(&adapter->mcc_lock);
	return status;
}

/* Generic destroyer function for all types of queues
 * Uses Mbox
 */
int be_cmd_q_destroy(struct be_adapter *adapter, struct be_queue_info *q,
		int queue_type)
{
	struct be_mcc_wrb *wrb;
	struct be_cmd_req_q_destroy *req;
	u8 subsys = 0, opcode = 0;
	int status;

	if (mutex_lock_interruptible(&adapter->mbox_lock))
		return -1;

	wrb = wrb_from_mbox(adapter);
	req = embedded_payload(wrb);

	switch (queue_type) {
	case QTYPE_EQ:
		subsys = CMD_SUBSYSTEM_COMMON;
		opcode = OPCODE_COMMON_EQ_DESTROY;
		break;
	case QTYPE_CQ:
		subsys = CMD_SUBSYSTEM_COMMON;
		opcode = OPCODE_COMMON_CQ_DESTROY;
		break;
	case QTYPE_TXQ:
		subsys = CMD_SUBSYSTEM_ETH;
		opcode = OPCODE_ETH_TX_DESTROY;
		break;
	case QTYPE_RXQ:
		subsys = CMD_SUBSYSTEM_ETH;
		opcode = OPCODE_ETH_RX_DESTROY;
		break;
	case QTYPE_MCCQ:
		subsys = CMD_SUBSYSTEM_COMMON;
		opcode = OPCODE_COMMON_MCC_DESTROY;
		break;
	default:
		BUG();
	}

	be_wrb_cmd_hdr_prepare(&req->hdr, subsys, opcode, sizeof(*req), wrb,
				NULL);
	req->id = cpu_to_le16(q->id);

	status = be_mbox_notify_wait(adapter);
	q->created = false;

	mutex_unlock(&adapter->mbox_lock);
	return status;
}

/* Uses MCC */
int be_cmd_rxq_destroy(struct be_adapter *adapter, struct be_queue_info *q)
{
	struct be_mcc_wrb *wrb;
	struct be_cmd_req_q_destroy *req;
	int status;

	spin_lock_bh(&adapter->mcc_lock);

	wrb = wrb_from_mccq(adapter);
	if (!wrb) {
		status = -EBUSY;
		goto err;
	}
	req = embedded_payload(wrb);

	be_wrb_cmd_hdr_prepare(&req->hdr, CMD_SUBSYSTEM_ETH,
			OPCODE_ETH_RX_DESTROY, sizeof(*req), wrb, NULL);
	req->id = cpu_to_le16(q->id);

	status = be_mcc_notify_wait(adapter);
	q->created = false;

err:
	spin_unlock_bh(&adapter->mcc_lock);
	return status;
}

/* Create an rx filtering policy configuration on an i/f
 * Will use MBOX only if MCCQ has not been created.
 */
int be_cmd_if_create(struct be_adapter *adapter, u32 cap_flags, u32 en_flags,
		     u32 *if_handle, u32 domain)
{
	struct be_mcc_wrb wrb = {0};
	struct be_cmd_req_if_create *req;
	int status;

	req = embedded_payload(&wrb);
	be_wrb_cmd_hdr_prepare(&req->hdr, CMD_SUBSYSTEM_COMMON,
		OPCODE_COMMON_NTWK_INTERFACE_CREATE, sizeof(*req), &wrb, NULL);
	req->hdr.domain = domain;
	req->capability_flags = cpu_to_le32(cap_flags);
	req->enable_flags = cpu_to_le32(en_flags);
	req->pmac_invalid = true;

	status = be_cmd_notify_wait(adapter, &wrb);
	if (!status) {
		struct be_cmd_resp_if_create *resp = embedded_payload(&wrb);
		*if_handle = le32_to_cpu(resp->interface_id);

		/* Hack to retrieve VF's pmac-id on BE3 */
		if (BE3_chip(adapter) && !be_physfn(adapter))
			adapter->pmac_id[0] = le32_to_cpu(resp->pmac_id);
	}
	return status;
}

/* Uses MCCQ */
int be_cmd_if_destroy(struct be_adapter *adapter, int interface_id, u32 domain)
{
	struct be_mcc_wrb *wrb;
	struct be_cmd_req_if_destroy *req;
	int status;

	if (interface_id == -1)
		return 0;

	spin_lock_bh(&adapter->mcc_lock);

	wrb = wrb_from_mccq(adapter);
	if (!wrb) {
		status = -EBUSY;
		goto err;
	}
	req = embedded_payload(wrb);

	be_wrb_cmd_hdr_prepare(&req->hdr, CMD_SUBSYSTEM_COMMON,
		OPCODE_COMMON_NTWK_INTERFACE_DESTROY, sizeof(*req), wrb, NULL);
	req->hdr.domain = domain;
	req->interface_id = cpu_to_le32(interface_id);

	status = be_mcc_notify_wait(adapter);
err:
	spin_unlock_bh(&adapter->mcc_lock);
	return status;
}

/* Get stats is a non embedded command: the request is not embedded inside
 * WRB but is a separate dma memory block
 * Uses asynchronous MCC
 */
int be_cmd_get_stats(struct be_adapter *adapter, struct be_dma_mem *nonemb_cmd)
{
	struct be_mcc_wrb *wrb;
	struct be_cmd_req_hdr *hdr;
	int status = 0;

	spin_lock_bh(&adapter->mcc_lock);

	wrb = wrb_from_mccq(adapter);
	if (!wrb) {
		status = -EBUSY;
		goto err;
	}
	hdr = nonemb_cmd->va;

	be_wrb_cmd_hdr_prepare(hdr, CMD_SUBSYSTEM_ETH,
		OPCODE_ETH_GET_STATISTICS, nonemb_cmd->size, wrb, nonemb_cmd);

	/* version 1 of the cmd is not supported only by BE2 */
	if (BE2_chip(adapter))
		hdr->version = 0;
	if (BE3_chip(adapter) || lancer_chip(adapter))
		hdr->version = 1;
	else
		hdr->version = 2;

	be_mcc_notify(adapter);
	adapter->stats_cmd_sent = true;

err:
	spin_unlock_bh(&adapter->mcc_lock);
	return status;
}

/* Lancer Stats */
int lancer_cmd_get_pport_stats(struct be_adapter *adapter,
				struct be_dma_mem *nonemb_cmd)
{

	struct be_mcc_wrb *wrb;
	struct lancer_cmd_req_pport_stats *req;
	int status = 0;

	if (!be_cmd_allowed(adapter, OPCODE_ETH_GET_PPORT_STATS,
			    CMD_SUBSYSTEM_ETH))
		return -EPERM;

	spin_lock_bh(&adapter->mcc_lock);

	wrb = wrb_from_mccq(adapter);
	if (!wrb) {
		status = -EBUSY;
		goto err;
	}
	req = nonemb_cmd->va;

	be_wrb_cmd_hdr_prepare(&req->hdr, CMD_SUBSYSTEM_ETH,
			OPCODE_ETH_GET_PPORT_STATS, nonemb_cmd->size, wrb,
			nonemb_cmd);

	req->cmd_params.params.pport_num = cpu_to_le16(adapter->hba_port_num);
	req->cmd_params.params.reset_stats = 0;

	be_mcc_notify(adapter);
	adapter->stats_cmd_sent = true;

err:
	spin_unlock_bh(&adapter->mcc_lock);
	return status;
}

static int be_mac_to_link_speed(int mac_speed)
{
	switch (mac_speed) {
	case PHY_LINK_SPEED_ZERO:
		return 0;
	case PHY_LINK_SPEED_10MBPS:
		return 10;
	case PHY_LINK_SPEED_100MBPS:
		return 100;
	case PHY_LINK_SPEED_1GBPS:
		return 1000;
	case PHY_LINK_SPEED_10GBPS:
		return 10000;
	case PHY_LINK_SPEED_20GBPS:
		return 20000;
	case PHY_LINK_SPEED_25GBPS:
		return 25000;
	case PHY_LINK_SPEED_40GBPS:
		return 40000;
	}
	return 0;
}

/* Uses synchronous mcc
 * Returns link_speed in Mbps
 */
int be_cmd_link_status_query(struct be_adapter *adapter, u16 *link_speed,
			     u8 *link_status, u32 dom)
{
	struct be_mcc_wrb *wrb;
	struct be_cmd_req_link_status *req;
	int status;

	spin_lock_bh(&adapter->mcc_lock);

	if (link_status)
		*link_status = LINK_DOWN;

	wrb = wrb_from_mccq(adapter);
	if (!wrb) {
		status = -EBUSY;
		goto err;
	}
	req = embedded_payload(wrb);

	be_wrb_cmd_hdr_prepare(&req->hdr, CMD_SUBSYSTEM_COMMON,
		OPCODE_COMMON_NTWK_LINK_STATUS_QUERY, sizeof(*req), wrb, NULL);

	/* version 1 of the cmd is not supported only by BE2 */
	if (!BE2_chip(adapter))
		req->hdr.version = 1;

	req->hdr.domain = dom;

	status = be_mcc_notify_wait(adapter);
	if (!status) {
		struct be_cmd_resp_link_status *resp = embedded_payload(wrb);
		if (link_speed) {
			*link_speed = resp->link_speed ?
				      le16_to_cpu(resp->link_speed) * 10 :
				      be_mac_to_link_speed(resp->mac_speed);

			if (!resp->logical_link_status)
				*link_speed = 0;
		}
		if (link_status)
			*link_status = resp->logical_link_status;
	}

err:
	spin_unlock_bh(&adapter->mcc_lock);
	return status;
}

/* Uses synchronous mcc */
int be_cmd_get_die_temperature(struct be_adapter *adapter)
{
	struct be_mcc_wrb *wrb;
	struct be_cmd_req_get_cntl_addnl_attribs *req;
	int status = 0;

	spin_lock_bh(&adapter->mcc_lock);

	wrb = wrb_from_mccq(adapter);
	if (!wrb) {
		status = -EBUSY;
		goto err;
	}
	req = embedded_payload(wrb);

	be_wrb_cmd_hdr_prepare(&req->hdr, CMD_SUBSYSTEM_COMMON,
		OPCODE_COMMON_GET_CNTL_ADDITIONAL_ATTRIBUTES, sizeof(*req),
		wrb, NULL);

	be_mcc_notify(adapter);

err:
	spin_unlock_bh(&adapter->mcc_lock);
	return status;
}

/* Uses synchronous mcc */
int be_cmd_get_reg_len(struct be_adapter *adapter, u32 *log_size)
{
	struct be_mcc_wrb *wrb;
	struct be_cmd_req_get_fat *req;
	int status;

	spin_lock_bh(&adapter->mcc_lock);

	wrb = wrb_from_mccq(adapter);
	if (!wrb) {
		status = -EBUSY;
		goto err;
	}
	req = embedded_payload(wrb);

	be_wrb_cmd_hdr_prepare(&req->hdr, CMD_SUBSYSTEM_COMMON,
		OPCODE_COMMON_MANAGE_FAT, sizeof(*req), wrb, NULL);
	req->fat_operation = cpu_to_le32(QUERY_FAT);
	status = be_mcc_notify_wait(adapter);
	if (!status) {
		struct be_cmd_resp_get_fat *resp = embedded_payload(wrb);
		if (log_size && resp->log_size)
			*log_size = le32_to_cpu(resp->log_size) -
					sizeof(u32);
	}
err:
	spin_unlock_bh(&adapter->mcc_lock);
	return status;
}

void be_cmd_get_regs(struct be_adapter *adapter, u32 buf_len, void *buf)
{
	struct be_dma_mem get_fat_cmd;
	struct be_mcc_wrb *wrb;
	struct be_cmd_req_get_fat *req;
	u32 offset = 0, total_size, buf_size,
				log_offset = sizeof(u32), payload_len;
	int status;

	if (buf_len == 0)
		return;

	total_size = buf_len;

	get_fat_cmd.size = sizeof(struct be_cmd_req_get_fat) + 60*1024;
	get_fat_cmd.va = pci_alloc_consistent(adapter->pdev,
			get_fat_cmd.size,
			&get_fat_cmd.dma);
	if (!get_fat_cmd.va) {
		status = -ENOMEM;
		dev_err(&adapter->pdev->dev,
		"Memory allocation failure while retrieving FAT data\n");
		return;
	}

	spin_lock_bh(&adapter->mcc_lock);

	while (total_size) {
		buf_size = min(total_size, (u32)60*1024);
		total_size -= buf_size;

		wrb = wrb_from_mccq(adapter);
		if (!wrb) {
			status = -EBUSY;
			goto err;
		}
		req = get_fat_cmd.va;

		payload_len = sizeof(struct be_cmd_req_get_fat) + buf_size;
		be_wrb_cmd_hdr_prepare(&req->hdr, CMD_SUBSYSTEM_COMMON,
				OPCODE_COMMON_MANAGE_FAT, payload_len, wrb,
				&get_fat_cmd);

		req->fat_operation = cpu_to_le32(RETRIEVE_FAT);
		req->read_log_offset = cpu_to_le32(log_offset);
		req->read_log_length = cpu_to_le32(buf_size);
		req->data_buffer_size = cpu_to_le32(buf_size);

		status = be_mcc_notify_wait(adapter);
		if (!status) {
			struct be_cmd_resp_get_fat *resp = get_fat_cmd.va;
			memcpy(buf + offset,
				resp->data_buffer,
				le32_to_cpu(resp->read_log_length));
		} else {
			dev_err(&adapter->pdev->dev, "FAT Table Retrieve error\n");
			goto err;
		}
		offset += buf_size;
		log_offset += buf_size;
	}
err:
	pci_free_consistent(adapter->pdev, get_fat_cmd.size,
			get_fat_cmd.va,
			get_fat_cmd.dma);
	spin_unlock_bh(&adapter->mcc_lock);
}

/* Uses synchronous mcc */
int be_cmd_get_fw_ver(struct be_adapter *adapter, char *fw_ver,
			char *fw_on_flash)
{
	struct be_mcc_wrb *wrb;
	struct be_cmd_req_get_fw_version *req;
	int status;

	spin_lock_bh(&adapter->mcc_lock);

	wrb = wrb_from_mccq(adapter);
	if (!wrb) {
		status = -EBUSY;
		goto err;
	}

	req = embedded_payload(wrb);

	be_wrb_cmd_hdr_prepare(&req->hdr, CMD_SUBSYSTEM_COMMON,
		OPCODE_COMMON_GET_FW_VERSION, sizeof(*req), wrb, NULL);
	status = be_mcc_notify_wait(adapter);
	if (!status) {
		struct be_cmd_resp_get_fw_version *resp = embedded_payload(wrb);
		strcpy(fw_ver, resp->firmware_version_string);
		if (fw_on_flash)
			strcpy(fw_on_flash, resp->fw_on_flash_version_string);
	}
err:
	spin_unlock_bh(&adapter->mcc_lock);
	return status;
}

/* set the EQ delay interval of an EQ to specified value
 * Uses async mcc
 */
int be_cmd_modify_eqd(struct be_adapter *adapter, struct be_set_eqd *set_eqd,
		      int num)
{
	struct be_mcc_wrb *wrb;
	struct be_cmd_req_modify_eq_delay *req;
	int status = 0, i;

	spin_lock_bh(&adapter->mcc_lock);

	wrb = wrb_from_mccq(adapter);
	if (!wrb) {
		status = -EBUSY;
		goto err;
	}
	req = embedded_payload(wrb);

	be_wrb_cmd_hdr_prepare(&req->hdr, CMD_SUBSYSTEM_COMMON,
		OPCODE_COMMON_MODIFY_EQ_DELAY, sizeof(*req), wrb, NULL);

	req->num_eq = cpu_to_le32(num);
	for (i = 0; i < num; i++) {
		req->set_eqd[i].eq_id = cpu_to_le32(set_eqd[i].eq_id);
		req->set_eqd[i].phase = 0;
		req->set_eqd[i].delay_multiplier =
				cpu_to_le32(set_eqd[i].delay_multiplier);
	}

	be_mcc_notify(adapter);
err:
	spin_unlock_bh(&adapter->mcc_lock);
	return status;
}

/* Uses sycnhronous mcc */
int be_cmd_vlan_config(struct be_adapter *adapter, u32 if_id, u16 *vtag_array,
		       u32 num, bool promiscuous)
{
	struct be_mcc_wrb *wrb;
	struct be_cmd_req_vlan_config *req;
	int status;

	spin_lock_bh(&adapter->mcc_lock);

	wrb = wrb_from_mccq(adapter);
	if (!wrb) {
		status = -EBUSY;
		goto err;
	}
	req = embedded_payload(wrb);

	be_wrb_cmd_hdr_prepare(&req->hdr, CMD_SUBSYSTEM_COMMON,
		OPCODE_COMMON_NTWK_VLAN_CONFIG, sizeof(*req), wrb, NULL);

	req->interface_id = if_id;
	req->promiscuous = promiscuous;
	req->untagged = BE_IF_FLAGS_UNTAGGED & be_if_cap_flags(adapter) ? 1 : 0;
	req->num_vlan = num;
	if (!promiscuous) {
		memcpy(req->normal_vlan, vtag_array,
			req->num_vlan * sizeof(vtag_array[0]));
	}

	status = be_mcc_notify_wait(adapter);

err:
	spin_unlock_bh(&adapter->mcc_lock);
	return status;
}

int be_cmd_rx_filter(struct be_adapter *adapter, u32 flags, u32 value)
{
	struct be_mcc_wrb *wrb;
	struct be_dma_mem *mem = &adapter->rx_filter;
	struct be_cmd_req_rx_filter *req = mem->va;
	int status;

	spin_lock_bh(&adapter->mcc_lock);

	wrb = wrb_from_mccq(adapter);
	if (!wrb) {
		status = -EBUSY;
		goto err;
	}
	memset(req, 0, sizeof(*req));
	be_wrb_cmd_hdr_prepare(&req->hdr, CMD_SUBSYSTEM_COMMON,
				OPCODE_COMMON_NTWK_RX_FILTER, sizeof(*req),
				wrb, mem);

	req->if_id = cpu_to_le32(adapter->if_handle);
	if (flags & IFF_PROMISC) {
		req->if_flags_mask = cpu_to_le32(BE_IF_FLAGS_PROMISCUOUS |
					BE_IF_FLAGS_VLAN_PROMISCUOUS |
					BE_IF_FLAGS_MCAST_PROMISCUOUS);
		if (value == ON)
			req->if_flags = cpu_to_le32(BE_IF_FLAGS_PROMISCUOUS |
						BE_IF_FLAGS_VLAN_PROMISCUOUS |
						BE_IF_FLAGS_MCAST_PROMISCUOUS);
	} else if (flags & IFF_ALLMULTI) {
		req->if_flags_mask = req->if_flags =
				cpu_to_le32(BE_IF_FLAGS_MCAST_PROMISCUOUS);
	} else if (flags & BE_FLAGS_VLAN_PROMISC) {
		req->if_flags_mask = cpu_to_le32(BE_IF_FLAGS_VLAN_PROMISCUOUS);

		if (value == ON)
			req->if_flags =
				cpu_to_le32(BE_IF_FLAGS_VLAN_PROMISCUOUS);
	} else {
		struct netdev_hw_addr *ha;
		int i = 0;

		req->if_flags_mask = req->if_flags =
				cpu_to_le32(BE_IF_FLAGS_MULTICAST);

		/* Reset mcast promisc mode if already set by setting mask
		 * and not setting flags field
		 */
		req->if_flags_mask |=
			cpu_to_le32(BE_IF_FLAGS_MCAST_PROMISCUOUS &
				    be_if_cap_flags(adapter));
		req->mcast_num = cpu_to_le32(netdev_mc_count(adapter->netdev));
		netdev_for_each_mc_addr(ha, adapter->netdev)
			memcpy(req->mcast_mac[i++].byte, ha->addr, ETH_ALEN);
	}

	if ((req->if_flags_mask & cpu_to_le32(be_if_cap_flags(adapter))) !=
	     req->if_flags_mask) {
		dev_warn(&adapter->pdev->dev,
			 "Cannot set rx filter flags 0x%x\n",
			 req->if_flags_mask);
		dev_warn(&adapter->pdev->dev,
			 "Interface is capable of 0x%x flags only\n",
			 be_if_cap_flags(adapter));
	}
	req->if_flags_mask &= cpu_to_le32(be_if_cap_flags(adapter));

	status = be_mcc_notify_wait(adapter);

err:
	spin_unlock_bh(&adapter->mcc_lock);
	return status;
}

/* Uses synchrounous mcc */
int be_cmd_set_flow_control(struct be_adapter *adapter, u32 tx_fc, u32 rx_fc)
{
	struct be_mcc_wrb *wrb;
	struct be_cmd_req_set_flow_control *req;
	int status;

	if (!be_cmd_allowed(adapter, OPCODE_COMMON_SET_FLOW_CONTROL,
			    CMD_SUBSYSTEM_COMMON))
		return -EPERM;

	spin_lock_bh(&adapter->mcc_lock);

	wrb = wrb_from_mccq(adapter);
	if (!wrb) {
		status = -EBUSY;
		goto err;
	}
	req = embedded_payload(wrb);

	be_wrb_cmd_hdr_prepare(&req->hdr, CMD_SUBSYSTEM_COMMON,
		OPCODE_COMMON_SET_FLOW_CONTROL, sizeof(*req), wrb, NULL);

	req->tx_flow_control = cpu_to_le16((u16)tx_fc);
	req->rx_flow_control = cpu_to_le16((u16)rx_fc);

	status = be_mcc_notify_wait(adapter);

err:
	spin_unlock_bh(&adapter->mcc_lock);
	return status;
}

/* Uses sycn mcc */
int be_cmd_get_flow_control(struct be_adapter *adapter, u32 *tx_fc, u32 *rx_fc)
{
	struct be_mcc_wrb *wrb;
	struct be_cmd_req_get_flow_control *req;
	int status;

	if (!be_cmd_allowed(adapter, OPCODE_COMMON_GET_FLOW_CONTROL,
			    CMD_SUBSYSTEM_COMMON))
		return -EPERM;

	spin_lock_bh(&adapter->mcc_lock);

	wrb = wrb_from_mccq(adapter);
	if (!wrb) {
		status = -EBUSY;
		goto err;
	}
	req = embedded_payload(wrb);

	be_wrb_cmd_hdr_prepare(&req->hdr, CMD_SUBSYSTEM_COMMON,
		OPCODE_COMMON_GET_FLOW_CONTROL, sizeof(*req), wrb, NULL);

	status = be_mcc_notify_wait(adapter);
	if (!status) {
		struct be_cmd_resp_get_flow_control *resp =
						embedded_payload(wrb);
		*tx_fc = le16_to_cpu(resp->tx_flow_control);
		*rx_fc = le16_to_cpu(resp->rx_flow_control);
	}

err:
	spin_unlock_bh(&adapter->mcc_lock);
	return status;
}

/* Uses mbox */
int be_cmd_query_fw_cfg(struct be_adapter *adapter, u32 *port_num,
			u32 *mode, u32 *caps, u16 *asic_rev)
{
	struct be_mcc_wrb *wrb;
	struct be_cmd_req_query_fw_cfg *req;
	int status;

	if (mutex_lock_interruptible(&adapter->mbox_lock))
		return -1;

	wrb = wrb_from_mbox(adapter);
	req = embedded_payload(wrb);

	be_wrb_cmd_hdr_prepare(&req->hdr, CMD_SUBSYSTEM_COMMON,
		OPCODE_COMMON_QUERY_FIRMWARE_CONFIG, sizeof(*req), wrb, NULL);

	status = be_mbox_notify_wait(adapter);
	if (!status) {
		struct be_cmd_resp_query_fw_cfg *resp = embedded_payload(wrb);
		*port_num = le32_to_cpu(resp->phys_port);
		*mode = le32_to_cpu(resp->function_mode);
		*caps = le32_to_cpu(resp->function_caps);
		*asic_rev = le32_to_cpu(resp->asic_revision) & 0xFF;
	}

	mutex_unlock(&adapter->mbox_lock);
	return status;
}

/* Uses mbox */
int be_cmd_reset_function(struct be_adapter *adapter)
{
	struct be_mcc_wrb *wrb;
	struct be_cmd_req_hdr *req;
	int status;

	if (lancer_chip(adapter)) {
		status = lancer_wait_ready(adapter);
		if (!status) {
			iowrite32(SLI_PORT_CONTROL_IP_MASK,
				  adapter->db + SLIPORT_CONTROL_OFFSET);
			status = lancer_test_and_set_rdy_state(adapter);
		}
		if (status) {
			dev_err(&adapter->pdev->dev,
				"Adapter in non recoverable error\n");
		}
		return status;
	}

	if (mutex_lock_interruptible(&adapter->mbox_lock))
		return -1;

	wrb = wrb_from_mbox(adapter);
	req = embedded_payload(wrb);

	be_wrb_cmd_hdr_prepare(req, CMD_SUBSYSTEM_COMMON,
		OPCODE_COMMON_FUNCTION_RESET, sizeof(*req), wrb, NULL);

	status = be_mbox_notify_wait(adapter);

	mutex_unlock(&adapter->mbox_lock);
	return status;
}

int be_cmd_rss_config(struct be_adapter *adapter, u8 *rsstable,
			u32 rss_hash_opts, u16 table_size)
{
	struct be_mcc_wrb *wrb;
	struct be_cmd_req_rss_config *req;
	u32 myhash[10] = {0x15d43fa5, 0x2534685a, 0x5f87693a, 0x5668494e,
			0x33cf6a53, 0x383334c6, 0x76ac4257, 0x59b242b2,
			0x3ea83c02, 0x4a110304};
	int status;

	if (!(be_if_cap_flags(adapter) & BE_IF_FLAGS_RSS))
		return 0;

	if (mutex_lock_interruptible(&adapter->mbox_lock))
		return -1;

	wrb = wrb_from_mbox(adapter);
	req = embedded_payload(wrb);

	be_wrb_cmd_hdr_prepare(&req->hdr, CMD_SUBSYSTEM_ETH,
		OPCODE_ETH_RSS_CONFIG, sizeof(*req), wrb, NULL);

	req->if_id = cpu_to_le32(adapter->if_handle);
	req->enable_rss = cpu_to_le16(rss_hash_opts);
	req->cpu_table_size_log2 = cpu_to_le16(fls(table_size) - 1);

	if (lancer_chip(adapter) || skyhawk_chip(adapter))
		req->hdr.version = 1;

	memcpy(req->cpu_table, rsstable, table_size);
	memcpy(req->hash, myhash, sizeof(myhash));
	be_dws_cpu_to_le(req->hash, sizeof(req->hash));

	status = be_mbox_notify_wait(adapter);

	mutex_unlock(&adapter->mbox_lock);
	return status;
}

/* Uses sync mcc */
int be_cmd_set_beacon_state(struct be_adapter *adapter, u8 port_num,
			u8 bcn, u8 sts, u8 state)
{
	struct be_mcc_wrb *wrb;
	struct be_cmd_req_enable_disable_beacon *req;
	int status;

	spin_lock_bh(&adapter->mcc_lock);

	wrb = wrb_from_mccq(adapter);
	if (!wrb) {
		status = -EBUSY;
		goto err;
	}
	req = embedded_payload(wrb);

	be_wrb_cmd_hdr_prepare(&req->hdr, CMD_SUBSYSTEM_COMMON,
		OPCODE_COMMON_ENABLE_DISABLE_BEACON, sizeof(*req), wrb, NULL);

	req->port_num = port_num;
	req->beacon_state = state;
	req->beacon_duration = bcn;
	req->status_duration = sts;

	status = be_mcc_notify_wait(adapter);

err:
	spin_unlock_bh(&adapter->mcc_lock);
	return status;
}

/* Uses sync mcc */
int be_cmd_get_beacon_state(struct be_adapter *adapter, u8 port_num, u32 *state)
{
	struct be_mcc_wrb *wrb;
	struct be_cmd_req_get_beacon_state *req;
	int status;

	spin_lock_bh(&adapter->mcc_lock);

	wrb = wrb_from_mccq(adapter);
	if (!wrb) {
		status = -EBUSY;
		goto err;
	}
	req = embedded_payload(wrb);

	be_wrb_cmd_hdr_prepare(&req->hdr, CMD_SUBSYSTEM_COMMON,
		OPCODE_COMMON_GET_BEACON_STATE, sizeof(*req), wrb, NULL);

	req->port_num = port_num;

	status = be_mcc_notify_wait(adapter);
	if (!status) {
		struct be_cmd_resp_get_beacon_state *resp =
						embedded_payload(wrb);
		*state = resp->beacon_state;
	}

err:
	spin_unlock_bh(&adapter->mcc_lock);
	return status;
}

int lancer_cmd_write_object(struct be_adapter *adapter, struct be_dma_mem *cmd,
			    u32 data_size, u32 data_offset,
			    const char *obj_name, u32 *data_written,
			    u8 *change_status, u8 *addn_status)
{
	struct be_mcc_wrb *wrb;
	struct lancer_cmd_req_write_object *req;
	struct lancer_cmd_resp_write_object *resp;
	void *ctxt = NULL;
	int status;

	spin_lock_bh(&adapter->mcc_lock);
	adapter->flash_status = 0;

	wrb = wrb_from_mccq(adapter);
	if (!wrb) {
		status = -EBUSY;
		goto err_unlock;
	}

	req = embedded_payload(wrb);

	be_wrb_cmd_hdr_prepare(&req->hdr, CMD_SUBSYSTEM_COMMON,
				OPCODE_COMMON_WRITE_OBJECT,
				sizeof(struct lancer_cmd_req_write_object), wrb,
				NULL);

	ctxt = &req->context;
	AMAP_SET_BITS(struct amap_lancer_write_obj_context,
			write_length, ctxt, data_size);

	if (data_size == 0)
		AMAP_SET_BITS(struct amap_lancer_write_obj_context,
				eof, ctxt, 1);
	else
		AMAP_SET_BITS(struct amap_lancer_write_obj_context,
				eof, ctxt, 0);

	be_dws_cpu_to_le(ctxt, sizeof(req->context));
	req->write_offset = cpu_to_le32(data_offset);
	strcpy(req->object_name, obj_name);
	req->descriptor_count = cpu_to_le32(1);
	req->buf_len = cpu_to_le32(data_size);
	req->addr_low = cpu_to_le32((cmd->dma +
				sizeof(struct lancer_cmd_req_write_object))
				& 0xFFFFFFFF);
	req->addr_high = cpu_to_le32(upper_32_bits(cmd->dma +
				sizeof(struct lancer_cmd_req_write_object)));

	be_mcc_notify(adapter);
	spin_unlock_bh(&adapter->mcc_lock);

	if (!wait_for_completion_timeout(&adapter->et_cmd_compl,
					 msecs_to_jiffies(60000)))
		status = -1;
	else
		status = adapter->flash_status;

	resp = embedded_payload(wrb);
	if (!status) {
		*data_written = le32_to_cpu(resp->actual_write_len);
		*change_status = resp->change_status;
	} else {
		*addn_status = resp->additional_status;
	}

	return status;

err_unlock:
	spin_unlock_bh(&adapter->mcc_lock);
	return status;
}

int lancer_cmd_read_object(struct be_adapter *adapter, struct be_dma_mem *cmd,
		u32 data_size, u32 data_offset, const char *obj_name,
		u32 *data_read, u32 *eof, u8 *addn_status)
{
	struct be_mcc_wrb *wrb;
	struct lancer_cmd_req_read_object *req;
	struct lancer_cmd_resp_read_object *resp;
	int status;

	spin_lock_bh(&adapter->mcc_lock);

	wrb = wrb_from_mccq(adapter);
	if (!wrb) {
		status = -EBUSY;
		goto err_unlock;
	}

	req = embedded_payload(wrb);

	be_wrb_cmd_hdr_prepare(&req->hdr, CMD_SUBSYSTEM_COMMON,
			OPCODE_COMMON_READ_OBJECT,
			sizeof(struct lancer_cmd_req_read_object), wrb,
			NULL);

	req->desired_read_len = cpu_to_le32(data_size);
	req->read_offset = cpu_to_le32(data_offset);
	strcpy(req->object_name, obj_name);
	req->descriptor_count = cpu_to_le32(1);
	req->buf_len = cpu_to_le32(data_size);
	req->addr_low = cpu_to_le32((cmd->dma & 0xFFFFFFFF));
	req->addr_high = cpu_to_le32(upper_32_bits(cmd->dma));

	status = be_mcc_notify_wait(adapter);

	resp = embedded_payload(wrb);
	if (!status) {
		*data_read = le32_to_cpu(resp->actual_read_len);
		*eof = le32_to_cpu(resp->eof);
	} else {
		*addn_status = resp->additional_status;
	}

err_unlock:
	spin_unlock_bh(&adapter->mcc_lock);
	return status;
}

int be_cmd_write_flashrom(struct be_adapter *adapter, struct be_dma_mem *cmd,
			u32 flash_type, u32 flash_opcode, u32 buf_size)
{
	struct be_mcc_wrb *wrb;
	struct be_cmd_write_flashrom *req;
	int status;

	spin_lock_bh(&adapter->mcc_lock);
	adapter->flash_status = 0;

	wrb = wrb_from_mccq(adapter);
	if (!wrb) {
		status = -EBUSY;
		goto err_unlock;
	}
	req = cmd->va;

	be_wrb_cmd_hdr_prepare(&req->hdr, CMD_SUBSYSTEM_COMMON,
		OPCODE_COMMON_WRITE_FLASHROM, cmd->size, wrb, cmd);

	req->params.op_type = cpu_to_le32(flash_type);
	req->params.op_code = cpu_to_le32(flash_opcode);
	req->params.data_buf_size = cpu_to_le32(buf_size);

	be_mcc_notify(adapter);
	spin_unlock_bh(&adapter->mcc_lock);

	if (!wait_for_completion_timeout(&adapter->et_cmd_compl,
					 msecs_to_jiffies(40000)))
		status = -1;
	else
		status = adapter->flash_status;

	return status;

err_unlock:
	spin_unlock_bh(&adapter->mcc_lock);
	return status;
}

int be_cmd_get_flash_crc(struct be_adapter *adapter, u8 *flashed_crc,
			 int offset)
{
	struct be_mcc_wrb *wrb;
	struct be_cmd_read_flash_crc *req;
	int status;

	spin_lock_bh(&adapter->mcc_lock);

	wrb = wrb_from_mccq(adapter);
	if (!wrb) {
		status = -EBUSY;
		goto err;
	}
	req = embedded_payload(wrb);

	be_wrb_cmd_hdr_prepare(&req->hdr, CMD_SUBSYSTEM_COMMON,
			       OPCODE_COMMON_READ_FLASHROM, sizeof(*req),
			       wrb, NULL);

	req->params.op_type = cpu_to_le32(OPTYPE_REDBOOT);
	req->params.op_code = cpu_to_le32(FLASHROM_OPER_REPORT);
	req->params.offset = cpu_to_le32(offset);
	req->params.data_buf_size = cpu_to_le32(0x4);

	status = be_mcc_notify_wait(adapter);
	if (!status)
		memcpy(flashed_crc, req->crc, 4);

err:
	spin_unlock_bh(&adapter->mcc_lock);
	return status;
}

int be_cmd_enable_magic_wol(struct be_adapter *adapter, u8 *mac,
				struct be_dma_mem *nonemb_cmd)
{
	struct be_mcc_wrb *wrb;
	struct be_cmd_req_acpi_wol_magic_config *req;
	int status;

	spin_lock_bh(&adapter->mcc_lock);

	wrb = wrb_from_mccq(adapter);
	if (!wrb) {
		status = -EBUSY;
		goto err;
	}
	req = nonemb_cmd->va;

	be_wrb_cmd_hdr_prepare(&req->hdr, CMD_SUBSYSTEM_ETH,
		OPCODE_ETH_ACPI_WOL_MAGIC_CONFIG, sizeof(*req), wrb,
		nonemb_cmd);
	memcpy(req->magic_mac, mac, ETH_ALEN);

	status = be_mcc_notify_wait(adapter);

err:
	spin_unlock_bh(&adapter->mcc_lock);
	return status;
}

int be_cmd_set_loopback(struct be_adapter *adapter, u8 port_num,
			u8 loopback_type, u8 enable)
{
	struct be_mcc_wrb *wrb;
	struct be_cmd_req_set_lmode *req;
	int status;

	spin_lock_bh(&adapter->mcc_lock);

	wrb = wrb_from_mccq(adapter);
	if (!wrb) {
		status = -EBUSY;
		goto err;
	}

	req = embedded_payload(wrb);

	be_wrb_cmd_hdr_prepare(&req->hdr, CMD_SUBSYSTEM_LOWLEVEL,
			OPCODE_LOWLEVEL_SET_LOOPBACK_MODE, sizeof(*req), wrb,
			NULL);

	req->src_port = port_num;
	req->dest_port = port_num;
	req->loopback_type = loopback_type;
	req->loopback_state = enable;

	status = be_mcc_notify_wait(adapter);
err:
	spin_unlock_bh(&adapter->mcc_lock);
	return status;
}

int be_cmd_loopback_test(struct be_adapter *adapter, u32 port_num,
		u32 loopback_type, u32 pkt_size, u32 num_pkts, u64 pattern)
{
	struct be_mcc_wrb *wrb;
	struct be_cmd_req_loopback_test *req;
	struct be_cmd_resp_loopback_test *resp;
	int status;

	spin_lock_bh(&adapter->mcc_lock);

	wrb = wrb_from_mccq(adapter);
	if (!wrb) {
		status = -EBUSY;
		goto err;
	}

	req = embedded_payload(wrb);

	be_wrb_cmd_hdr_prepare(&req->hdr, CMD_SUBSYSTEM_LOWLEVEL,
			OPCODE_LOWLEVEL_LOOPBACK_TEST, sizeof(*req), wrb, NULL);

	req->hdr.timeout = cpu_to_le32(15);
	req->pattern = cpu_to_le64(pattern);
	req->src_port = cpu_to_le32(port_num);
	req->dest_port = cpu_to_le32(port_num);
	req->pkt_size = cpu_to_le32(pkt_size);
	req->num_pkts = cpu_to_le32(num_pkts);
	req->loopback_type = cpu_to_le32(loopback_type);

	be_mcc_notify(adapter);

	spin_unlock_bh(&adapter->mcc_lock);

	wait_for_completion(&adapter->et_cmd_compl);
	resp = embedded_payload(wrb);
	status = le32_to_cpu(resp->status);

	return status;
err:
	spin_unlock_bh(&adapter->mcc_lock);
	return status;
}

int be_cmd_ddr_dma_test(struct be_adapter *adapter, u64 pattern,
				u32 byte_cnt, struct be_dma_mem *cmd)
{
	struct be_mcc_wrb *wrb;
	struct be_cmd_req_ddrdma_test *req;
	int status;
	int i, j = 0;

	spin_lock_bh(&adapter->mcc_lock);

	wrb = wrb_from_mccq(adapter);
	if (!wrb) {
		status = -EBUSY;
		goto err;
	}
	req = cmd->va;
	be_wrb_cmd_hdr_prepare(&req->hdr, CMD_SUBSYSTEM_LOWLEVEL,
			OPCODE_LOWLEVEL_HOST_DDR_DMA, cmd->size, wrb, cmd);

	req->pattern = cpu_to_le64(pattern);
	req->byte_count = cpu_to_le32(byte_cnt);
	for (i = 0; i < byte_cnt; i++) {
		req->snd_buff[i] = (u8)(pattern >> (j*8));
		j++;
		if (j > 7)
			j = 0;
	}

	status = be_mcc_notify_wait(adapter);

	if (!status) {
		struct be_cmd_resp_ddrdma_test *resp;
		resp = cmd->va;
		if ((memcmp(resp->rcv_buff, req->snd_buff, byte_cnt) != 0) ||
				resp->snd_err) {
			status = -1;
		}
	}

err:
	spin_unlock_bh(&adapter->mcc_lock);
	return status;
}

int be_cmd_get_seeprom_data(struct be_adapter *adapter,
				struct be_dma_mem *nonemb_cmd)
{
	struct be_mcc_wrb *wrb;
	struct be_cmd_req_seeprom_read *req;
	int status;

	spin_lock_bh(&adapter->mcc_lock);

	wrb = wrb_from_mccq(adapter);
	if (!wrb) {
		status = -EBUSY;
		goto err;
	}
	req = nonemb_cmd->va;

	be_wrb_cmd_hdr_prepare(&req->hdr, CMD_SUBSYSTEM_COMMON,
			OPCODE_COMMON_SEEPROM_READ, sizeof(*req), wrb,
			nonemb_cmd);

	status = be_mcc_notify_wait(adapter);

err:
	spin_unlock_bh(&adapter->mcc_lock);
	return status;
}

int be_cmd_get_phy_info(struct be_adapter *adapter)
{
	struct be_mcc_wrb *wrb;
	struct be_cmd_req_get_phy_info *req;
	struct be_dma_mem cmd;
	int status;

	if (!be_cmd_allowed(adapter, OPCODE_COMMON_GET_PHY_DETAILS,
			    CMD_SUBSYSTEM_COMMON))
		return -EPERM;

	spin_lock_bh(&adapter->mcc_lock);

	wrb = wrb_from_mccq(adapter);
	if (!wrb) {
		status = -EBUSY;
		goto err;
	}
	cmd.size = sizeof(struct be_cmd_req_get_phy_info);
	cmd.va = pci_alloc_consistent(adapter->pdev, cmd.size,
					&cmd.dma);
	if (!cmd.va) {
		dev_err(&adapter->pdev->dev, "Memory alloc failure\n");
		status = -ENOMEM;
		goto err;
	}

	req = cmd.va;

	be_wrb_cmd_hdr_prepare(&req->hdr, CMD_SUBSYSTEM_COMMON,
			OPCODE_COMMON_GET_PHY_DETAILS, sizeof(*req),
			wrb, &cmd);

	status = be_mcc_notify_wait(adapter);
	if (!status) {
		struct be_phy_info *resp_phy_info =
				cmd.va + sizeof(struct be_cmd_req_hdr);
		adapter->phy.phy_type = le16_to_cpu(resp_phy_info->phy_type);
		adapter->phy.interface_type =
			le16_to_cpu(resp_phy_info->interface_type);
		adapter->phy.auto_speeds_supported =
			le16_to_cpu(resp_phy_info->auto_speeds_supported);
		adapter->phy.fixed_speeds_supported =
			le16_to_cpu(resp_phy_info->fixed_speeds_supported);
		adapter->phy.misc_params =
			le32_to_cpu(resp_phy_info->misc_params);

		if (BE2_chip(adapter)) {
			adapter->phy.fixed_speeds_supported =
				BE_SUPPORTED_SPEED_10GBPS |
				BE_SUPPORTED_SPEED_1GBPS;
		}
	}
	pci_free_consistent(adapter->pdev, cmd.size,
				cmd.va, cmd.dma);
err:
	spin_unlock_bh(&adapter->mcc_lock);
	return status;
}

int be_cmd_set_qos(struct be_adapter *adapter, u32 bps, u32 domain)
{
	struct be_mcc_wrb *wrb;
	struct be_cmd_req_set_qos *req;
	int status;

	spin_lock_bh(&adapter->mcc_lock);

	wrb = wrb_from_mccq(adapter);
	if (!wrb) {
		status = -EBUSY;
		goto err;
	}

	req = embedded_payload(wrb);

	be_wrb_cmd_hdr_prepare(&req->hdr, CMD_SUBSYSTEM_COMMON,
			OPCODE_COMMON_SET_QOS, sizeof(*req), wrb, NULL);

	req->hdr.domain = domain;
	req->valid_bits = cpu_to_le32(BE_QOS_BITS_NIC);
	req->max_bps_nic = cpu_to_le32(bps);

	status = be_mcc_notify_wait(adapter);

err:
	spin_unlock_bh(&adapter->mcc_lock);
	return status;
}

int be_cmd_get_cntl_attributes(struct be_adapter *adapter)
{
	struct be_mcc_wrb *wrb;
	struct be_cmd_req_cntl_attribs *req;
	struct be_cmd_resp_cntl_attribs *resp;
	int status;
	int payload_len = max(sizeof(*req), sizeof(*resp));
	struct mgmt_controller_attrib *attribs;
	struct be_dma_mem attribs_cmd;

	if (mutex_lock_interruptible(&adapter->mbox_lock))
		return -1;

	memset(&attribs_cmd, 0, sizeof(struct be_dma_mem));
	attribs_cmd.size = sizeof(struct be_cmd_resp_cntl_attribs);
	attribs_cmd.va = pci_alloc_consistent(adapter->pdev, attribs_cmd.size,
						&attribs_cmd.dma);
	if (!attribs_cmd.va) {
		dev_err(&adapter->pdev->dev,
				"Memory allocation failure\n");
		status = -ENOMEM;
		goto err;
	}

	wrb = wrb_from_mbox(adapter);
	if (!wrb) {
		status = -EBUSY;
		goto err;
	}
	req = attribs_cmd.va;

	be_wrb_cmd_hdr_prepare(&req->hdr, CMD_SUBSYSTEM_COMMON,
			 OPCODE_COMMON_GET_CNTL_ATTRIBUTES, payload_len, wrb,
			&attribs_cmd);

	status = be_mbox_notify_wait(adapter);
	if (!status) {
		attribs = attribs_cmd.va + sizeof(struct be_cmd_resp_hdr);
		adapter->hba_port_num = attribs->hba_attribs.phy_port;
	}

err:
	mutex_unlock(&adapter->mbox_lock);
	if (attribs_cmd.va)
		pci_free_consistent(adapter->pdev, attribs_cmd.size,
				    attribs_cmd.va, attribs_cmd.dma);
	return status;
}

/* Uses mbox */
int be_cmd_req_native_mode(struct be_adapter *adapter)
{
	struct be_mcc_wrb *wrb;
	struct be_cmd_req_set_func_cap *req;
	int status;

	if (mutex_lock_interruptible(&adapter->mbox_lock))
		return -1;

	wrb = wrb_from_mbox(adapter);
	if (!wrb) {
		status = -EBUSY;
		goto err;
	}

	req = embedded_payload(wrb);

	be_wrb_cmd_hdr_prepare(&req->hdr, CMD_SUBSYSTEM_COMMON,
		OPCODE_COMMON_SET_DRIVER_FUNCTION_CAP, sizeof(*req), wrb, NULL);

	req->valid_cap_flags = cpu_to_le32(CAPABILITY_SW_TIMESTAMPS |
				CAPABILITY_BE3_NATIVE_ERX_API);
	req->cap_flags = cpu_to_le32(CAPABILITY_BE3_NATIVE_ERX_API);

	status = be_mbox_notify_wait(adapter);
	if (!status) {
		struct be_cmd_resp_set_func_cap *resp = embedded_payload(wrb);
		adapter->be3_native = le32_to_cpu(resp->cap_flags) &
					CAPABILITY_BE3_NATIVE_ERX_API;
		if (!adapter->be3_native)
			dev_warn(&adapter->pdev->dev,
				 "adapter not in advanced mode\n");
	}
err:
	mutex_unlock(&adapter->mbox_lock);
	return status;
}

/* Get privilege(s) for a function */
int be_cmd_get_fn_privileges(struct be_adapter *adapter, u32 *privilege,
			     u32 domain)
{
	struct be_mcc_wrb *wrb;
	struct be_cmd_req_get_fn_privileges *req;
	int status;

	spin_lock_bh(&adapter->mcc_lock);

	wrb = wrb_from_mccq(adapter);
	if (!wrb) {
		status = -EBUSY;
		goto err;
	}

	req = embedded_payload(wrb);

	be_wrb_cmd_hdr_prepare(&req->hdr, CMD_SUBSYSTEM_COMMON,
			       OPCODE_COMMON_GET_FN_PRIVILEGES, sizeof(*req),
			       wrb, NULL);

	req->hdr.domain = domain;

	status = be_mcc_notify_wait(adapter);
	if (!status) {
		struct be_cmd_resp_get_fn_privileges *resp =
						embedded_payload(wrb);
		*privilege = le32_to_cpu(resp->privilege_mask);
	}

err:
	spin_unlock_bh(&adapter->mcc_lock);
	return status;
}

/* Set privilege(s) for a function */
int be_cmd_set_fn_privileges(struct be_adapter *adapter, u32 privileges,
			     u32 domain)
{
	struct be_mcc_wrb *wrb;
	struct be_cmd_req_set_fn_privileges *req;
	int status;

	spin_lock_bh(&adapter->mcc_lock);

	wrb = wrb_from_mccq(adapter);
	if (!wrb) {
		status = -EBUSY;
		goto err;
	}

	req = embedded_payload(wrb);
	be_wrb_cmd_hdr_prepare(&req->hdr, CMD_SUBSYSTEM_COMMON,
			       OPCODE_COMMON_SET_FN_PRIVILEGES, sizeof(*req),
			       wrb, NULL);
	req->hdr.domain = domain;
	if (lancer_chip(adapter))
		req->privileges_lancer = cpu_to_le32(privileges);
	else
		req->privileges = cpu_to_le32(privileges);

	status = be_mcc_notify_wait(adapter);
err:
	spin_unlock_bh(&adapter->mcc_lock);
	return status;
}

/* pmac_id_valid: true => pmac_id is supplied and MAC address is requested.
 * pmac_id_valid: false => pmac_id or MAC address is requested.
 *		  If pmac_id is returned, pmac_id_valid is returned as true
 */
int be_cmd_get_mac_from_list(struct be_adapter *adapter, u8 *mac,
			     bool *pmac_id_valid, u32 *pmac_id, u8 domain)
{
	struct be_mcc_wrb *wrb;
	struct be_cmd_req_get_mac_list *req;
	int status;
	int mac_count;
	struct be_dma_mem get_mac_list_cmd;
	int i;

	memset(&get_mac_list_cmd, 0, sizeof(struct be_dma_mem));
	get_mac_list_cmd.size = sizeof(struct be_cmd_resp_get_mac_list);
	get_mac_list_cmd.va = pci_alloc_consistent(adapter->pdev,
			get_mac_list_cmd.size,
			&get_mac_list_cmd.dma);

	if (!get_mac_list_cmd.va) {
		dev_err(&adapter->pdev->dev,
				"Memory allocation failure during GET_MAC_LIST\n");
		return -ENOMEM;
	}

	spin_lock_bh(&adapter->mcc_lock);

	wrb = wrb_from_mccq(adapter);
	if (!wrb) {
		status = -EBUSY;
		goto out;
	}

	req = get_mac_list_cmd.va;

	be_wrb_cmd_hdr_prepare(&req->hdr, CMD_SUBSYSTEM_COMMON,
			       OPCODE_COMMON_GET_MAC_LIST,
			       get_mac_list_cmd.size, wrb, &get_mac_list_cmd);
	req->hdr.domain = domain;
	req->mac_type = MAC_ADDRESS_TYPE_NETWORK;
	if (*pmac_id_valid) {
		req->mac_id = cpu_to_le32(*pmac_id);
		req->iface_id = cpu_to_le16(adapter->if_handle);
		req->perm_override = 0;
	} else {
		req->perm_override = 1;
	}

	status = be_mcc_notify_wait(adapter);
	if (!status) {
		struct be_cmd_resp_get_mac_list *resp =
						get_mac_list_cmd.va;

		if (*pmac_id_valid) {
			memcpy(mac, resp->macid_macaddr.mac_addr_id.macaddr,
			       ETH_ALEN);
			goto out;
		}

		mac_count = resp->true_mac_count + resp->pseudo_mac_count;
		/* Mac list returned could contain one or more active mac_ids
		 * or one or more true or pseudo permanant mac addresses.
		 * If an active mac_id is present, return first active mac_id
		 * found.
		 */
		for (i = 0; i < mac_count; i++) {
			struct get_list_macaddr *mac_entry;
			u16 mac_addr_size;
			u32 mac_id;

			mac_entry = &resp->macaddr_list[i];
			mac_addr_size = le16_to_cpu(mac_entry->mac_addr_size);
			/* mac_id is a 32 bit value and mac_addr size
			 * is 6 bytes
			 */
			if (mac_addr_size == sizeof(u32)) {
				*pmac_id_valid = true;
				mac_id = mac_entry->mac_addr_id.s_mac_id.mac_id;
				*pmac_id = le32_to_cpu(mac_id);
				goto out;
			}
		}
		/* If no active mac_id found, return first mac addr */
		*pmac_id_valid = false;
		memcpy(mac, resp->macaddr_list[0].mac_addr_id.macaddr,
								ETH_ALEN);
	}

out:
	spin_unlock_bh(&adapter->mcc_lock);
	pci_free_consistent(adapter->pdev, get_mac_list_cmd.size,
			get_mac_list_cmd.va, get_mac_list_cmd.dma);
	return status;
}

int be_cmd_get_active_mac(struct be_adapter *adapter, u32 curr_pmac_id, u8 *mac)
{
	bool active = true;

	if (BEx_chip(adapter))
		return be_cmd_mac_addr_query(adapter, mac, false,
					     adapter->if_handle, curr_pmac_id);
	else
		/* Fetch the MAC address using pmac_id */
		return be_cmd_get_mac_from_list(adapter, mac, &active,
						&curr_pmac_id, 0);
}

int be_cmd_get_perm_mac(struct be_adapter *adapter, u8 *mac)
{
	int status;
	bool pmac_valid = false;

	memset(mac, 0, ETH_ALEN);

	if (BEx_chip(adapter)) {
		if (be_physfn(adapter))
			status = be_cmd_mac_addr_query(adapter, mac, true, 0,
						       0);
		else
			status = be_cmd_mac_addr_query(adapter, mac, false,
						       adapter->if_handle, 0);
	} else {
		status = be_cmd_get_mac_from_list(adapter, mac, &pmac_valid,
						  NULL, 0);
	}

	return status;
}

/* Uses synchronous MCCQ */
int be_cmd_set_mac_list(struct be_adapter *adapter, u8 *mac_array,
			u8 mac_count, u32 domain)
{
	struct be_mcc_wrb *wrb;
	struct be_cmd_req_set_mac_list *req;
	int status;
	struct be_dma_mem cmd;

	memset(&cmd, 0, sizeof(struct be_dma_mem));
	cmd.size = sizeof(struct be_cmd_req_set_mac_list);
	cmd.va = dma_alloc_coherent(&adapter->pdev->dev, cmd.size,
			&cmd.dma, GFP_KERNEL);
	if (!cmd.va)
		return -ENOMEM;

	spin_lock_bh(&adapter->mcc_lock);

	wrb = wrb_from_mccq(adapter);
	if (!wrb) {
		status = -EBUSY;
		goto err;
	}

	req = cmd.va;
	be_wrb_cmd_hdr_prepare(&req->hdr, CMD_SUBSYSTEM_COMMON,
				OPCODE_COMMON_SET_MAC_LIST, sizeof(*req),
				wrb, &cmd);

	req->hdr.domain = domain;
	req->mac_count = mac_count;
	if (mac_count)
		memcpy(req->mac, mac_array, ETH_ALEN*mac_count);

	status = be_mcc_notify_wait(adapter);

err:
	dma_free_coherent(&adapter->pdev->dev, cmd.size,
				cmd.va, cmd.dma);
	spin_unlock_bh(&adapter->mcc_lock);
	return status;
}

/* Wrapper to delete any active MACs and provision the new mac.
 * Changes to MAC_LIST are allowed iff none of the MAC addresses in the
 * current list are active.
 */
int be_cmd_set_mac(struct be_adapter *adapter, u8 *mac, int if_id, u32 dom)
{
	bool active_mac = false;
	u8 old_mac[ETH_ALEN];
	u32 pmac_id;
	int status;

	status = be_cmd_get_mac_from_list(adapter, old_mac, &active_mac,
					  &pmac_id, dom);
	if (!status && active_mac)
		be_cmd_pmac_del(adapter, if_id, pmac_id, dom);

	return be_cmd_set_mac_list(adapter, mac, mac ? 1 : 0, dom);
}

int be_cmd_set_hsw_config(struct be_adapter *adapter, u16 pvid,
			  u32 domain, u16 intf_id, u16 hsw_mode)
{
	struct be_mcc_wrb *wrb;
	struct be_cmd_req_set_hsw_config *req;
	void *ctxt;
	int status;

	spin_lock_bh(&adapter->mcc_lock);

	wrb = wrb_from_mccq(adapter);
	if (!wrb) {
		status = -EBUSY;
		goto err;
	}

	req = embedded_payload(wrb);
	ctxt = &req->context;

	be_wrb_cmd_hdr_prepare(&req->hdr, CMD_SUBSYSTEM_COMMON,
			OPCODE_COMMON_SET_HSW_CONFIG, sizeof(*req), wrb, NULL);

	req->hdr.domain = domain;
	AMAP_SET_BITS(struct amap_set_hsw_context, interface_id, ctxt, intf_id);
	if (pvid) {
		AMAP_SET_BITS(struct amap_set_hsw_context, pvid_valid, ctxt, 1);
		AMAP_SET_BITS(struct amap_set_hsw_context, pvid, ctxt, pvid);
	}
	if (!BEx_chip(adapter) && hsw_mode) {
		AMAP_SET_BITS(struct amap_set_hsw_context, interface_id,
			      ctxt, adapter->hba_port_num);
		AMAP_SET_BITS(struct amap_set_hsw_context, pport, ctxt, 1);
		AMAP_SET_BITS(struct amap_set_hsw_context, port_fwd_type,
			      ctxt, hsw_mode);
	}

	be_dws_cpu_to_le(req->context, sizeof(req->context));
	status = be_mcc_notify_wait(adapter);

err:
	spin_unlock_bh(&adapter->mcc_lock);
	return status;
}

/* Get Hyper switch config */
int be_cmd_get_hsw_config(struct be_adapter *adapter, u16 *pvid,
			  u32 domain, u16 intf_id, u8 *mode)
{
	struct be_mcc_wrb *wrb;
	struct be_cmd_req_get_hsw_config *req;
	void *ctxt;
	int status;
	u16 vid;

	spin_lock_bh(&adapter->mcc_lock);

	wrb = wrb_from_mccq(adapter);
	if (!wrb) {
		status = -EBUSY;
		goto err;
	}

	req = embedded_payload(wrb);
	ctxt = &req->context;

	be_wrb_cmd_hdr_prepare(&req->hdr, CMD_SUBSYSTEM_COMMON,
			OPCODE_COMMON_GET_HSW_CONFIG, sizeof(*req), wrb, NULL);

	req->hdr.domain = domain;
	AMAP_SET_BITS(struct amap_get_hsw_req_context, interface_id,
		      ctxt, intf_id);
	AMAP_SET_BITS(struct amap_get_hsw_req_context, pvid_valid, ctxt, 1);

	if (!BEx_chip(adapter)) {
		AMAP_SET_BITS(struct amap_get_hsw_req_context, interface_id,
			      ctxt, adapter->hba_port_num);
		AMAP_SET_BITS(struct amap_get_hsw_req_context, pport, ctxt, 1);
	}
	be_dws_cpu_to_le(req->context, sizeof(req->context));

	status = be_mcc_notify_wait(adapter);
	if (!status) {
		struct be_cmd_resp_get_hsw_config *resp =
						embedded_payload(wrb);
		be_dws_le_to_cpu(&resp->context,
						sizeof(resp->context));
		vid = AMAP_GET_BITS(struct amap_get_hsw_resp_context,
							pvid, &resp->context);
		if (pvid)
			*pvid = le16_to_cpu(vid);
		if (mode)
			*mode = AMAP_GET_BITS(struct amap_get_hsw_resp_context,
					      port_fwd_type, &resp->context);
	}

err:
	spin_unlock_bh(&adapter->mcc_lock);
	return status;
}

int be_cmd_get_acpi_wol_cap(struct be_adapter *adapter)
{
	struct be_mcc_wrb *wrb;
	struct be_cmd_req_acpi_wol_magic_config_v1 *req;
	int status;
	int payload_len = sizeof(*req);
	struct be_dma_mem cmd;

	if (!be_cmd_allowed(adapter, OPCODE_ETH_ACPI_WOL_MAGIC_CONFIG,
			    CMD_SUBSYSTEM_ETH))
		return -EPERM;

	if (mutex_lock_interruptible(&adapter->mbox_lock))
		return -1;

	memset(&cmd, 0, sizeof(struct be_dma_mem));
	cmd.size = sizeof(struct be_cmd_resp_acpi_wol_magic_config_v1);
	cmd.va = pci_alloc_consistent(adapter->pdev, cmd.size,
					       &cmd.dma);
	if (!cmd.va) {
		dev_err(&adapter->pdev->dev,
				"Memory allocation failure\n");
		status = -ENOMEM;
		goto err;
	}

	wrb = wrb_from_mbox(adapter);
	if (!wrb) {
		status = -EBUSY;
		goto err;
	}

	req = cmd.va;

	be_wrb_cmd_hdr_prepare(&req->hdr, CMD_SUBSYSTEM_ETH,
			       OPCODE_ETH_ACPI_WOL_MAGIC_CONFIG,
			       payload_len, wrb, &cmd);

	req->hdr.version = 1;
	req->query_options = BE_GET_WOL_CAP;

	status = be_mbox_notify_wait(adapter);
	if (!status) {
		struct be_cmd_resp_acpi_wol_magic_config_v1 *resp;
		resp = (struct be_cmd_resp_acpi_wol_magic_config_v1 *) cmd.va;

		/* the command could succeed misleadingly on old f/w
		 * which is not aware of the V1 version. fake an error. */
		if (resp->hdr.response_length < payload_len) {
			status = -1;
			goto err;
		}
		adapter->wol_cap = resp->wol_settings;
	}
err:
	mutex_unlock(&adapter->mbox_lock);
	if (cmd.va)
		pci_free_consistent(adapter->pdev, cmd.size, cmd.va, cmd.dma);
	return status;

}
int be_cmd_get_ext_fat_capabilites(struct be_adapter *adapter,
				   struct be_dma_mem *cmd)
{
	struct be_mcc_wrb *wrb;
	struct be_cmd_req_get_ext_fat_caps *req;
	int status;

	if (mutex_lock_interruptible(&adapter->mbox_lock))
		return -1;

	wrb = wrb_from_mbox(adapter);
	if (!wrb) {
		status = -EBUSY;
		goto err;
	}

	req = cmd->va;
	be_wrb_cmd_hdr_prepare(&req->hdr, CMD_SUBSYSTEM_COMMON,
			       OPCODE_COMMON_GET_EXT_FAT_CAPABILITES,
			       cmd->size, wrb, cmd);
	req->parameter_type = cpu_to_le32(1);

	status = be_mbox_notify_wait(adapter);
err:
	mutex_unlock(&adapter->mbox_lock);
	return status;
}

int be_cmd_set_ext_fat_capabilites(struct be_adapter *adapter,
				   struct be_dma_mem *cmd,
				   struct be_fat_conf_params *configs)
{
	struct be_mcc_wrb *wrb;
	struct be_cmd_req_set_ext_fat_caps *req;
	int status;

	spin_lock_bh(&adapter->mcc_lock);

	wrb = wrb_from_mccq(adapter);
	if (!wrb) {
		status = -EBUSY;
		goto err;
	}

	req = cmd->va;
	memcpy(&req->set_params, configs, sizeof(struct be_fat_conf_params));
	be_wrb_cmd_hdr_prepare(&req->hdr, CMD_SUBSYSTEM_COMMON,
			       OPCODE_COMMON_SET_EXT_FAT_CAPABILITES,
			       cmd->size, wrb, cmd);

	status = be_mcc_notify_wait(adapter);
err:
	spin_unlock_bh(&adapter->mcc_lock);
	return status;
}

int be_cmd_query_port_name(struct be_adapter *adapter, u8 *port_name)
{
	struct be_mcc_wrb *wrb;
	struct be_cmd_req_get_port_name *req;
	int status;

	if (!lancer_chip(adapter)) {
		*port_name = adapter->hba_port_num + '0';
		return 0;
	}

	spin_lock_bh(&adapter->mcc_lock);

	wrb = wrb_from_mccq(adapter);
	if (!wrb) {
		status = -EBUSY;
		goto err;
	}

	req = embedded_payload(wrb);

	be_wrb_cmd_hdr_prepare(&req->hdr, CMD_SUBSYSTEM_COMMON,
			       OPCODE_COMMON_GET_PORT_NAME, sizeof(*req), wrb,
			       NULL);
	req->hdr.version = 1;

	status = be_mcc_notify_wait(adapter);
	if (!status) {
		struct be_cmd_resp_get_port_name *resp = embedded_payload(wrb);
		*port_name = resp->port_name[adapter->hba_port_num];
	} else {
		*port_name = adapter->hba_port_num + '0';
	}
err:
	spin_unlock_bh(&adapter->mcc_lock);
	return status;
}

static struct be_nic_res_desc *be_get_nic_desc(u8 *buf, u32 desc_count)
{
	struct be_res_desc_hdr *hdr = (struct be_res_desc_hdr *)buf;
	int i;

	for (i = 0; i < desc_count; i++) {
		if (hdr->desc_type == NIC_RESOURCE_DESC_TYPE_V0 ||
		    hdr->desc_type == NIC_RESOURCE_DESC_TYPE_V1)
			return (struct be_nic_res_desc *)hdr;

		hdr->desc_len = hdr->desc_len ? : RESOURCE_DESC_SIZE_V0;
		hdr = (void *)hdr + hdr->desc_len;
	}
	return NULL;
}
<<<<<<< HEAD

static struct be_pcie_res_desc *be_get_pcie_desc(u8 devfn, u8 *buf,
						 u32 desc_count)
{
	struct be_res_desc_hdr *hdr = (struct be_res_desc_hdr *)buf;
	struct be_pcie_res_desc *pcie;
	int i;

=======

static struct be_pcie_res_desc *be_get_pcie_desc(u8 devfn, u8 *buf,
						 u32 desc_count)
{
	struct be_res_desc_hdr *hdr = (struct be_res_desc_hdr *)buf;
	struct be_pcie_res_desc *pcie;
	int i;

>>>>>>> d8ec26d7
	for (i = 0; i < desc_count; i++) {
		if ((hdr->desc_type == PCIE_RESOURCE_DESC_TYPE_V0 ||
		     hdr->desc_type == PCIE_RESOURCE_DESC_TYPE_V1)) {
			pcie = (struct be_pcie_res_desc	*)hdr;
			if (pcie->pf_num == devfn)
				return pcie;
		}

		hdr->desc_len = hdr->desc_len ? : RESOURCE_DESC_SIZE_V0;
		hdr = (void *)hdr + hdr->desc_len;
	}
	return NULL;
}

static void be_copy_nic_desc(struct be_resources *res,
			     struct be_nic_res_desc *desc)
{
	res->max_uc_mac = le16_to_cpu(desc->unicast_mac_count);
	res->max_vlans = le16_to_cpu(desc->vlan_count);
	res->max_mcast_mac = le16_to_cpu(desc->mcast_mac_count);
	res->max_tx_qs = le16_to_cpu(desc->txq_count);
	res->max_rss_qs = le16_to_cpu(desc->rssq_count);
	res->max_rx_qs = le16_to_cpu(desc->rq_count);
	res->max_evt_qs = le16_to_cpu(desc->eq_count);
	/* Clear flags that driver is not interested in */
	res->if_cap_flags = le32_to_cpu(desc->cap_flags) &
				BE_IF_CAP_FLAGS_WANT;
	/* Need 1 RXQ as the default RXQ */
	if (res->max_rss_qs && res->max_rss_qs == res->max_rx_qs)
		res->max_rss_qs -= 1;
}

/* Uses Mbox */
int be_cmd_get_func_config(struct be_adapter *adapter, struct be_resources *res)
{
	struct be_mcc_wrb *wrb;
	struct be_cmd_req_get_func_config *req;
	int status;
	struct be_dma_mem cmd;

	if (mutex_lock_interruptible(&adapter->mbox_lock))
		return -1;

	memset(&cmd, 0, sizeof(struct be_dma_mem));
	cmd.size = sizeof(struct be_cmd_resp_get_func_config);
	cmd.va = pci_alloc_consistent(adapter->pdev, cmd.size,
				      &cmd.dma);
	if (!cmd.va) {
		dev_err(&adapter->pdev->dev, "Memory alloc failure\n");
		status = -ENOMEM;
		goto err;
	}

	wrb = wrb_from_mbox(adapter);
	if (!wrb) {
		status = -EBUSY;
		goto err;
	}

	req = cmd.va;

	be_wrb_cmd_hdr_prepare(&req->hdr, CMD_SUBSYSTEM_COMMON,
			       OPCODE_COMMON_GET_FUNC_CONFIG,
			       cmd.size, wrb, &cmd);

	if (skyhawk_chip(adapter))
		req->hdr.version = 1;

	status = be_mbox_notify_wait(adapter);
	if (!status) {
		struct be_cmd_resp_get_func_config *resp = cmd.va;
		u32 desc_count = le32_to_cpu(resp->desc_count);
		struct be_nic_res_desc *desc;

		desc = be_get_nic_desc(resp->func_param, desc_count);
		if (!desc) {
			status = -EINVAL;
			goto err;
		}

		adapter->pf_number = desc->pf_num;
		be_copy_nic_desc(res, desc);
	}
err:
	mutex_unlock(&adapter->mbox_lock);
	if (cmd.va)
		pci_free_consistent(adapter->pdev, cmd.size, cmd.va, cmd.dma);
	return status;
}

/* Uses mbox */
static int be_cmd_get_profile_config_mbox(struct be_adapter *adapter,
					u8 domain, struct be_dma_mem *cmd)
{
	struct be_mcc_wrb *wrb;
	struct be_cmd_req_get_profile_config *req;
	int status;

	if (mutex_lock_interruptible(&adapter->mbox_lock))
		return -1;
	wrb = wrb_from_mbox(adapter);

	req = cmd->va;
	be_wrb_cmd_hdr_prepare(&req->hdr, CMD_SUBSYSTEM_COMMON,
			       OPCODE_COMMON_GET_PROFILE_CONFIG,
			       cmd->size, wrb, cmd);

	req->type = ACTIVE_PROFILE_TYPE;
	req->hdr.domain = domain;
	if (!lancer_chip(adapter))
		req->hdr.version = 1;

	status = be_mbox_notify_wait(adapter);

	mutex_unlock(&adapter->mbox_lock);
	return status;
}

/* Uses sync mcc */
static int be_cmd_get_profile_config_mccq(struct be_adapter *adapter,
					u8 domain, struct be_dma_mem *cmd)
{
	struct be_mcc_wrb *wrb;
	struct be_cmd_req_get_profile_config *req;
	int status;

	spin_lock_bh(&adapter->mcc_lock);

	wrb = wrb_from_mccq(adapter);
	if (!wrb) {
		status = -EBUSY;
		goto err;
	}

	req = cmd->va;
	be_wrb_cmd_hdr_prepare(&req->hdr, CMD_SUBSYSTEM_COMMON,
			       OPCODE_COMMON_GET_PROFILE_CONFIG,
			       cmd->size, wrb, cmd);

	req->type = ACTIVE_PROFILE_TYPE;
	req->hdr.domain = domain;
	if (!lancer_chip(adapter))
		req->hdr.version = 1;

	status = be_mcc_notify_wait(adapter);

err:
	spin_unlock_bh(&adapter->mcc_lock);
	return status;
}

/* Uses sync mcc, if MCCQ is already created otherwise mbox */
int be_cmd_get_profile_config(struct be_adapter *adapter,
			      struct be_resources *res, u8 domain)
{
	struct be_cmd_resp_get_profile_config *resp;
	struct be_pcie_res_desc *pcie;
	struct be_nic_res_desc *nic;
	struct be_queue_info *mccq = &adapter->mcc_obj.q;
	struct be_dma_mem cmd;
	u32 desc_count;
	int status;

	memset(&cmd, 0, sizeof(struct be_dma_mem));
	cmd.size = sizeof(struct be_cmd_resp_get_profile_config);
	cmd.va = pci_alloc_consistent(adapter->pdev, cmd.size, &cmd.dma);
	if (!cmd.va)
		return -ENOMEM;

	if (!mccq->created)
		status = be_cmd_get_profile_config_mbox(adapter, domain, &cmd);
	else
		status = be_cmd_get_profile_config_mccq(adapter, domain, &cmd);
	if (status)
		goto err;

	resp = cmd.va;
	desc_count = le32_to_cpu(resp->desc_count);

	pcie =  be_get_pcie_desc(adapter->pdev->devfn, resp->func_param,
				 desc_count);
	if (pcie)
		res->max_vfs = le16_to_cpu(pcie->num_vfs);

	nic = be_get_nic_desc(resp->func_param, desc_count);
	if (nic)
		be_copy_nic_desc(res, nic);

err:
	if (cmd.va)
		pci_free_consistent(adapter->pdev, cmd.size, cmd.va, cmd.dma);
	return status;
}

/* Currently only Lancer uses this command and it supports version 0 only
 * Uses sync mcc
 */
int be_cmd_set_profile_config(struct be_adapter *adapter, u32 bps,
			      u8 domain)
{
	struct be_mcc_wrb *wrb;
	struct be_cmd_req_set_profile_config *req;
	int status;

	spin_lock_bh(&adapter->mcc_lock);

	wrb = wrb_from_mccq(adapter);
	if (!wrb) {
		status = -EBUSY;
		goto err;
	}

	req = embedded_payload(wrb);

	be_wrb_cmd_hdr_prepare(&req->hdr, CMD_SUBSYSTEM_COMMON,
			       OPCODE_COMMON_SET_PROFILE_CONFIG, sizeof(*req),
			       wrb, NULL);
	req->hdr.domain = domain;
	req->desc_count = cpu_to_le32(1);
	req->nic_desc.hdr.desc_type = NIC_RESOURCE_DESC_TYPE_V0;
	req->nic_desc.hdr.desc_len = RESOURCE_DESC_SIZE_V0;
	req->nic_desc.flags = (1 << QUN) | (1 << IMM) | (1 << NOSV);
	req->nic_desc.pf_num = adapter->pf_number;
	req->nic_desc.vf_num = domain;

	/* Mark fields invalid */
	req->nic_desc.unicast_mac_count = 0xFFFF;
	req->nic_desc.mcc_count = 0xFFFF;
	req->nic_desc.vlan_count = 0xFFFF;
	req->nic_desc.mcast_mac_count = 0xFFFF;
	req->nic_desc.txq_count = 0xFFFF;
	req->nic_desc.rq_count = 0xFFFF;
	req->nic_desc.rssq_count = 0xFFFF;
	req->nic_desc.lro_count = 0xFFFF;
	req->nic_desc.cq_count = 0xFFFF;
	req->nic_desc.toe_conn_count = 0xFFFF;
	req->nic_desc.eq_count = 0xFFFF;
	req->nic_desc.link_param = 0xFF;
	req->nic_desc.bw_min = 0xFFFFFFFF;
	req->nic_desc.acpi_params = 0xFF;
	req->nic_desc.wol_param = 0x0F;

	/* Change BW */
	req->nic_desc.bw_min = cpu_to_le32(bps);
	req->nic_desc.bw_max = cpu_to_le32(bps);
	status = be_mcc_notify_wait(adapter);
err:
	spin_unlock_bh(&adapter->mcc_lock);
	return status;
}

int be_cmd_get_if_id(struct be_adapter *adapter, struct be_vf_cfg *vf_cfg,
		     int vf_num)
{
	struct be_mcc_wrb *wrb;
	struct be_cmd_req_get_iface_list *req;
	struct be_cmd_resp_get_iface_list *resp;
	int status;

	spin_lock_bh(&adapter->mcc_lock);

	wrb = wrb_from_mccq(adapter);
	if (!wrb) {
		status = -EBUSY;
		goto err;
	}
	req = embedded_payload(wrb);

	be_wrb_cmd_hdr_prepare(&req->hdr, CMD_SUBSYSTEM_COMMON,
			       OPCODE_COMMON_GET_IFACE_LIST, sizeof(*resp),
			       wrb, NULL);
	req->hdr.domain = vf_num + 1;

	status = be_mcc_notify_wait(adapter);
	if (!status) {
		resp = (struct be_cmd_resp_get_iface_list *)req;
		vf_cfg->if_handle = le32_to_cpu(resp->if_desc.if_id);
	}

err:
	spin_unlock_bh(&adapter->mcc_lock);
	return status;
}

static int lancer_wait_idle(struct be_adapter *adapter)
{
#define SLIPORT_IDLE_TIMEOUT 30
	u32 reg_val;
	int status = 0, i;

	for (i = 0; i < SLIPORT_IDLE_TIMEOUT; i++) {
		reg_val = ioread32(adapter->db + PHYSDEV_CONTROL_OFFSET);
		if ((reg_val & PHYSDEV_CONTROL_INP_MASK) == 0)
			break;

		ssleep(1);
	}

	if (i == SLIPORT_IDLE_TIMEOUT)
		status = -1;

	return status;
}

int lancer_physdev_ctrl(struct be_adapter *adapter, u32 mask)
{
	int status = 0;

	status = lancer_wait_idle(adapter);
	if (status)
		return status;

	iowrite32(mask, adapter->db + PHYSDEV_CONTROL_OFFSET);

	return status;
}

/* Routine to check whether dump image is present or not */
bool dump_present(struct be_adapter *adapter)
{
	u32 sliport_status = 0;

	sliport_status = ioread32(adapter->db + SLIPORT_STATUS_OFFSET);
	return !!(sliport_status & SLIPORT_STATUS_DIP_MASK);
}

int lancer_initiate_dump(struct be_adapter *adapter)
{
	int status;

	/* give firmware reset and diagnostic dump */
	status = lancer_physdev_ctrl(adapter, PHYSDEV_CONTROL_FW_RESET_MASK |
				     PHYSDEV_CONTROL_DD_MASK);
	if (status < 0) {
		dev_err(&adapter->pdev->dev, "Firmware reset failed\n");
		return status;
	}

	status = lancer_wait_idle(adapter);
	if (status)
		return status;

	if (!dump_present(adapter)) {
		dev_err(&adapter->pdev->dev, "Dump image not present\n");
		return -1;
	}

	return 0;
}

/* Uses sync mcc */
int be_cmd_enable_vf(struct be_adapter *adapter, u8 domain)
{
	struct be_mcc_wrb *wrb;
	struct be_cmd_enable_disable_vf *req;
	int status;

	if (BEx_chip(adapter))
		return 0;

	spin_lock_bh(&adapter->mcc_lock);

	wrb = wrb_from_mccq(adapter);
	if (!wrb) {
		status = -EBUSY;
		goto err;
	}

	req = embedded_payload(wrb);

	be_wrb_cmd_hdr_prepare(&req->hdr, CMD_SUBSYSTEM_COMMON,
			       OPCODE_COMMON_ENABLE_DISABLE_VF, sizeof(*req),
			       wrb, NULL);

	req->hdr.domain = domain;
	req->enable = 1;
	status = be_mcc_notify_wait(adapter);
err:
	spin_unlock_bh(&adapter->mcc_lock);
	return status;
}

int be_cmd_intr_set(struct be_adapter *adapter, bool intr_enable)
{
	struct be_mcc_wrb *wrb;
	struct be_cmd_req_intr_set *req;
	int status;

	if (mutex_lock_interruptible(&adapter->mbox_lock))
		return -1;

	wrb = wrb_from_mbox(adapter);

	req = embedded_payload(wrb);

	be_wrb_cmd_hdr_prepare(&req->hdr, CMD_SUBSYSTEM_COMMON,
			       OPCODE_COMMON_SET_INTERRUPT_ENABLE, sizeof(*req),
			       wrb, NULL);

	req->intr_enabled = intr_enable;

	status = be_mbox_notify_wait(adapter);

	mutex_unlock(&adapter->mbox_lock);
	return status;
}

int be_roce_mcc_cmd(void *netdev_handle, void *wrb_payload,
			int wrb_payload_size, u16 *cmd_status, u16 *ext_status)
{
	struct be_adapter *adapter = netdev_priv(netdev_handle);
	struct be_mcc_wrb *wrb;
	struct be_cmd_req_hdr *hdr = (struct be_cmd_req_hdr *) wrb_payload;
	struct be_cmd_req_hdr *req;
	struct be_cmd_resp_hdr *resp;
	int status;

	spin_lock_bh(&adapter->mcc_lock);

	wrb = wrb_from_mccq(adapter);
	if (!wrb) {
		status = -EBUSY;
		goto err;
	}
	req = embedded_payload(wrb);
	resp = embedded_payload(wrb);

	be_wrb_cmd_hdr_prepare(req, hdr->subsystem,
			       hdr->opcode, wrb_payload_size, wrb, NULL);
	memcpy(req, wrb_payload, wrb_payload_size);
	be_dws_cpu_to_le(req, wrb_payload_size);

	status = be_mcc_notify_wait(adapter);
	if (cmd_status)
		*cmd_status = (status & 0xffff);
	if (ext_status)
		*ext_status = 0;
	memcpy(wrb_payload, resp, sizeof(*resp) + resp->response_length);
	be_dws_le_to_cpu(wrb_payload, sizeof(*resp) + resp->response_length);
err:
	spin_unlock_bh(&adapter->mcc_lock);
	return status;
}
EXPORT_SYMBOL(be_roce_mcc_cmd);<|MERGE_RESOLUTION|>--- conflicted
+++ resolved
@@ -3194,7 +3194,6 @@
 	}
 	return NULL;
 }
-<<<<<<< HEAD
 
 static struct be_pcie_res_desc *be_get_pcie_desc(u8 devfn, u8 *buf,
 						 u32 desc_count)
@@ -3203,16 +3202,6 @@
 	struct be_pcie_res_desc *pcie;
 	int i;
 
-=======
-
-static struct be_pcie_res_desc *be_get_pcie_desc(u8 devfn, u8 *buf,
-						 u32 desc_count)
-{
-	struct be_res_desc_hdr *hdr = (struct be_res_desc_hdr *)buf;
-	struct be_pcie_res_desc *pcie;
-	int i;
-
->>>>>>> d8ec26d7
 	for (i = 0; i < desc_count; i++) {
 		if ((hdr->desc_type == PCIE_RESOURCE_DESC_TYPE_V0 ||
 		     hdr->desc_type == PCIE_RESOURCE_DESC_TYPE_V1)) {
